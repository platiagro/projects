openapi: 3.0.0
info:
  title: PlatIAgro Projects API
  version: "0.1.0"
  description: >
    These are the docs for PlatIAgro Projects API.
    The endpoints below are usually accessed by the PlatIAgro Web-UI.
  license:
    name: "Apache 2.0"
    url: "http://www.apache.org/licenses/LICENSE-2.0.html"
servers:
  - url: http://localhost:8080
tags:
  - name: "Tasks"
    description: >
      Tasks are tools and algorithms that a data-scientist writes in Jupyter Notebooks.
      You may use these tasks as a step of an experiment to perform model training or inference.
  - name: "Projects"
    description: >
      Projects are a way to organize the problems a data-scientist is trying to solve.
      In a project, you may test different experiments (hypothesis/solutions/models) that address the business question you are trying to answer.
  - name: "Experiments"
    description: >
      Experiments allow data-scientists to draw sequential workflows using the tasks.
      These workflows may describe the steps of data-preparation, data-modeling, or even a real-time inference service.
  - name: "Operators"
    description: >
      An Operator is a single unit in an experiment flow.
      When a data-scientist runs an experiment, the operator runs a Jupyter Notebook of its task.
  - name: "Templates"
    description: >
      Templates are reusable workflows that a data-scientist may use to draw an experiment quickly.
paths:
  /tasks:
    get:
      summary: "List all tasks sorted by name in natural sort order."
      tags:
        - "Tasks"
      parameters:
        - in: query
          name: name
          schema:
            type: string
          description: Name filter
        - in: query
          name: page
          schema:
            type: integer
          description: Page number
        - in: query
          name: page_size
          schema:
            type: integer
          description: Page size
        - in: query
          name: order
          schema:
            type: string
          example: uuid asc
      responses:
        "200":
          $ref: "#/components/responses/Tasks"
        "500":
          $ref: "#/components/responses/InternalServerError"
        "503":
          $ref: "#/components/responses/ServiceUnavailable"
    post:
      summary: "Create a new task."
      tags:
        - "Tasks"
      requestBody:
        $ref: "#/components/requestBodies/TaskPost"
      responses:
        "200":
          $ref: "#/components/responses/Task"
        "400":
          $ref: "#/components/responses/BadRequest"
        "500":
          $ref: "#/components/responses/InternalServerError"
        "503":
          $ref: "#/components/responses/ServiceUnavailable"
  /tasks/{taskId}:
    get:
      summary: "Detail a specific task by ID."
      tags:
        - "Tasks"
      parameters:
        - name: taskId
          in: path
          required: true
          schema:
            type: string
      responses:
        "200":
          $ref: "#/components/responses/Task"
        "404":
          $ref: "#/components/responses/NotFound"
        "500":
          $ref: "#/components/responses/InternalServerError"
        "503":
          $ref: "#/components/responses/ServiceUnavailable"
    patch:
      summary: "Update a task by ID."
      tags:
        - "Tasks"
      parameters:
        - name: taskId
          in: path
          required: true
          schema:
            type: string
      requestBody:
        $ref: "#/components/requestBodies/TaskPatch"
      responses:
        "200":
          $ref: "#/components/responses/Task"
        "400":
          $ref: "#/components/responses/BadRequest"
        "404":
          $ref: "#/components/responses/NotFound"
        "500":
          $ref: "#/components/responses/InternalServerError"
        "503":
          $ref: "#/components/responses/ServiceUnavailable"
    delete:
      summary: "Delete a task by ID."
      tags:
        - "Tasks"
      parameters:
        - name: taskId
          in: path
          required: true
          schema:
            type: string
      responses:
        "200":
          $ref: "#/components/responses/Message"
        "404":
          $ref: "#/components/responses/NotFound"
        "500":
          $ref: "#/components/responses/InternalServerError"
        "503":
          $ref: "#/components/responses/ServiceUnavailable"
  /tasks/{taskId}/parameters:
    get:
      summary: "List all parameters."
      tags:
        - "Tasks"
      parameters:
        - name: taskId
          in: path
          required: true
          schema:
            type: string
      responses:
        "200":
          $ref: "#/components/responses/Parameters"
        "404":
          $ref: "#/components/responses/NotFound"
        "500":
          $ref: "#/components/responses/InternalServerError"
        "503":
          $ref: "#/components/responses/ServiceUnavailable"
  /projects:
    get:
      summary: "List all projects sorted by name in natural sort order."
      tags:
        - "Projects"
      parameters:
        - in: query
          name: name
          schema:
            type: string
          description: Name filter
        - in: query
          name: page
          schema:
            type: integer
          description: Page number
        - in: query
          name: page_size
          schema:
            type: integer
          description: Page size
        - in: query
          name: order
          schema:
            type: string
          example: name asc
      responses:
        "200":
          $ref: "#/components/responses/Projects"
        "500":
          $ref: "#/components/responses/InternalServerError"
        "503":
          $ref: "#/components/responses/ServiceUnavailable"
    post:
      summary: "Create a new project."
      tags:
        - "Projects"
      requestBody:
        $ref: "#/components/requestBodies/Project"
      responses:
        "200":
          $ref: "#/components/responses/Project"
        "400":
          $ref: "#/components/responses/BadRequest"
        "500":
          $ref: "#/components/responses/InternalServerError"
        "503":
          $ref: "#/components/responses/ServiceUnavailable"
  /projects/deleteprojects:
    post:
      summary: "delete projects by ids."
      tags:
        - "Projects"
      requestBody:
        $ref: "#/components/requestBodies/Deleteprojects"
      responses:
        "200":
          $ref: "#/components/responses/Message"
        "404":
          $ref: "#/components/responses/NotFound"
        "500":
          $ref: "#/components/responses/InternalServerError"
        "503":
          $ref: "#/components/responses/ServiceUnavailable"
  /projects/{projectId}:
    get:
      summary: "Detail a specific project by ID."
      tags:
        - "Projects"
      parameters:
        - name: projectId
          in: path
          required: true
          schema:
            type: string
      responses:
        "200":
          $ref: "#/components/responses/Project"
        "404":
          $ref: "#/components/responses/NotFound"
        "500":
          $ref: "#/components/responses/InternalServerError"
        "503":
          $ref: "#/components/responses/ServiceUnavailable"
    patch:
      summary: "Update a project by ID."
      tags:
        - "Projects"
      parameters:
        - name: projectId
          in: path
          required: true
          schema:
            type: string
      requestBody:
        $ref: "#/components/requestBodies/Project"
      responses:
        "200":
          $ref: "#/components/responses/Project"
        "400":
          $ref: "#/components/responses/BadRequest"
        "404":
          $ref: "#/components/responses/NotFound"
        "500":
          $ref: "#/components/responses/InternalServerError"
        "503":
          $ref: "#/components/responses/ServiceUnavailable"
    delete:
      summary: "Delete a project by ID."
      tags:
        - "Projects"
      parameters:
        - name: projectId
          in: path
          required: true
          schema:
            type: string
      responses:
        "200":
          $ref: "#/components/responses/Message"
        "404":
          $ref: "#/components/responses/NotFound"
        "500":
          $ref: "#/components/responses/InternalServerError"
        "503":
          $ref: "#/components/responses/ServiceUnavailable"
  /projects/{projectId}/experiments:
    get:
      summary: "List all experiments sorted by position in ascending order."
      tags:
        - "Experiments"
      parameters:
        - name: projectId
          in: path
          required: true
          schema:
            type: string
      responses:
        "200":
          $ref: "#/components/responses/Experiments"
        "404":
          $ref: "#/components/responses/NotFound"
        "500":
          $ref: "#/components/responses/InternalServerError"
        "503":
          $ref: "#/components/responses/ServiceUnavailable"
    post:
      summary: "Create a new experiment."
      tags:
        - "Experiments"
      parameters:
        - name: projectId
          in: path
          required: true
          schema:
            type: string
      requestBody:
        $ref: "#/components/requestBodies/ExperimentPost"
      responses:
        "200":
          $ref: "#/components/responses/Experiment"
        "400":
          $ref: "#/components/responses/BadRequest"
        "404":
          $ref: "#/components/responses/NotFound"
        "500":
          $ref: "#/components/responses/InternalServerError"
        "503":
          $ref: "#/components/responses/ServiceUnavailable"
  /projects/{projectId}/experiments/{experimentId}:
    get:
      summary: "Detail a specific experiment by ID."
      tags:
        - "Experiments"
      parameters:
        - name: projectId
          in: path
          required: true
          schema:
            type: string
        - name: experimentId
          in: path
          required: true
          schema:
            type: string
      responses:
        "200":
          $ref: "#/components/responses/Experiment"
        "404":
          $ref: "#/components/responses/NotFound"
        "500":
          $ref: "#/components/responses/InternalServerError"
        "503":
          $ref: "#/components/responses/ServiceUnavailable"
    patch:
      summary: "Update an experiment by ID."
      tags:
        - "Experiments"
      parameters:
        - name: projectId
          in: path
          required: true
          schema:
            type: string
        - name: experimentId
          in: path
          required: true
          schema:
            type: string
      requestBody:
        $ref: "#/components/requestBodies/ExperimentPatch"
      responses:
        "200":
          $ref: "#/components/responses/Experiment"
        "400":
          $ref: "#/components/responses/BadRequest"
        "404":
          $ref: "#/components/responses/NotFound"
        "500":
          $ref: "#/components/responses/InternalServerError"
        "503":
          $ref: "#/components/responses/ServiceUnavailable"
    delete:
      summary: "Delete an experiment by ID."
      tags:
        - "Experiments"
      parameters:
        - name: projectId
          in: path
          required: true
          schema:
            type: string
        - name: experimentId
          in: path
          required: true
          schema:
            type: string
      responses:
        "200":
          $ref: "#/components/responses/Message"
        "404":
          $ref: "#/components/responses/NotFound"
        "500":
          $ref: "#/components/responses/InternalServerError"
        "503":
          $ref: "#/components/responses/ServiceUnavailable"
  /projects/{projectId}/experiments/{experimentId}/operators:
    get:
      summary: "List all operators."
      tags:
        - "Operators"
      parameters:
        - name: projectId
          in: path
          required: true
          schema:
            type: string
        - name: experimentId
          in: path
          required: true
          schema:
            type: string
      responses:
        "200":
          $ref: "#/components/responses/Operators"
        "404":
          $ref: "#/components/responses/NotFound"
        "500":
          $ref: "#/components/responses/InternalServerError"
        "503":
          $ref: "#/components/responses/ServiceUnavailable"
    post:
      summary: "Create a new operator."
      tags:
        - "Operators"
      parameters:
        - name: projectId
          in: path
          required: true
          schema:
            type: string
        - name: experimentId
          in: path
          required: true
          schema:
            type: string
      requestBody:
        $ref: "#/components/requestBodies/OperatorPost"
      responses:
        "200":
          $ref: "#/components/responses/Operator"
        "400":
          $ref: "#/components/responses/BadRequest"
        "404":
          $ref: "#/components/responses/NotFound"
        "500":
          $ref: "#/components/responses/InternalServerError"
        "503":
          $ref: "#/components/responses/ServiceUnavailable"
  /projects/{projectId}/experiments/{experimentId}/operators/{operatorId}:
    patch:
      summary: "Update an operator by ID."
      tags:
        - "Operators"
      parameters:
        - name: projectId
          in: path
          required: true
          schema:
            type: string
        - name: experimentId
          in: path
          required: true
          schema:
            type: string
        - name: operatorId
          in: path
          required: true
          schema:
            type: string
      requestBody:
        $ref: "#/components/requestBodies/OperatorPatch"
      responses:
        "200":
          $ref: "#/components/responses/Operator"
        "400":
          $ref: "#/components/responses/BadRequest"
        "404":
          $ref: "#/components/responses/NotFound"
        "500":
          $ref: "#/components/responses/InternalServerError"
        "503":
          $ref: "#/components/responses/ServiceUnavailable"
    delete:
      summary: "Delete an operator by ID."
      tags:
        - "Operators"
      parameters:
        - name: projectId
          in: path
          required: true
          schema:
            type: string
        - name: experimentId
          in: path
          required: true
          schema:
            type: string
        - name: operatorId
          in: path
          required: true
          schema:
            type: string
      responses:
        "200":
          $ref: "#/components/responses/Message"
        "404":
          $ref: "#/components/responses/NotFound"
        "500":
          $ref: "#/components/responses/InternalServerError"
        "503":
          $ref: "#/components/responses/ServiceUnavailable"
  /projects/{projectId}/experiments/{experimentId}/operators/{operatorId}/dataset:
    get:
      summary: "List datasets paginated."
      tags:
        - "Operators"
      parameters:
        - name: projectId
          in: path
          required: true
          schema:
            type: string
        - name: experimentId
          in: path
          required: true
          schema:
            type: string
        - name: operatorId
          in: path
          required: true
          schema:
            type: string
        - in: query
          name: page
          schema:
            type: integer
          description: Page number
        - in: query
          name: page_size
          schema:
            type: integer
          description: Page size
      responses:
        "200":
          $ref: "#/components/responses/Datasets"
        "500":
          $ref: "#/components/responses/InternalServerError"
        "503":
          $ref: "#/components/responses/ServiceUnavailable"
  /projects/{projectId}/experiments/{experimentId}/operators/{operatorId}/figures:
    get:
      summary: "List all figures."
      tags:
        - "Operators"
      parameters:
        - name: projectId
          in: path
          required: true
          schema:
            type: string
        - name: experimentId
          in: path
          required: true
          schema:
            type: string
        - name: operatorId
          in: path
          required: true
          schema:
            type: string
      responses:
        "200":
          $ref: "#/components/responses/Figures"
        "500":
          $ref: "#/components/responses/InternalServerError"
        "503":
          $ref: "#/components/responses/ServiceUnavailable"
  /projects/{projectId}/experiments/{experimentId}/operators/{operatorId}/metrics:
    get:
      summary: "List all metrics."
      tags:
        - "Operators"
      parameters:
        - name: projectId
          in: path
          required: true
          schema:
            type: string
        - name: experimentId
          in: path
          required: true
          schema:
            type: string
        - name: operatorId
          in: path
          required: true
          schema:
            type: string
      responses:
        "200":
          $ref: "#/components/responses/Metrics"
        "404":
          $ref: "#/components/responses/NotFound"
        "500":
          $ref: "#/components/responses/InternalServerError"
        "503":
          $ref: "#/components/responses/ServiceUnavailable"
  /projects/{projectId}/experiments/{experimentId}/operators/{operatorId}/logs:
    get:
      summary: "Get logs from Jupyter Notebook"
      tags:
        - "Operators"
      parameters:
        - name: projectId
          in: path
          required: true
          schema:
            type: string
        - name: experimentId
          in: path
          required: true
          schema:
            type: string
        - name: operatorId
          in: path
          required: true
          schema:
            type: string
      responses:
        "200":
          $ref: "#/components/responses/Logs"
        "404":
          $ref: "#/components/responses/NotFound"
        "500":
          $ref: "#/components/responses/InternalServerError"
        "503":
          $ref: "#/components/responses/ServiceUnavailable"
  /templates:
    get:
      summary: "List all templates sorted by name in natural sort order."
      tags:
        - "Templates"
      responses:
        "200":
          $ref: "#/components/responses/Templates"
        "500":
          $ref: "#/components/responses/InternalServerError"
        "503":
          $ref: "#/components/responses/ServiceUnavailable"
    post:
      summary: "Create a new template from an experiment."
      tags:
        - "Templates"
      requestBody:
        $ref: "#/components/requestBodies/TemplatePost"
      responses:
        "200":
          $ref: "#/components/responses/Template"
        "400":
          $ref: "#/components/responses/BadRequest"
        "500":
          $ref: "#/components/responses/InternalServerError"
        "503":
          $ref: "#/components/responses/ServiceUnavailable"
  /templates/{templateId}:
    get:
      summary: "Detail a specific template by ID."
      tags:
        - "Templates"
      parameters:
        - name: templateId
          in: path
          required: true
          schema:
            type: string
      responses:
        "200":
          $ref: "#/components/responses/Template"
        "404":
          $ref: "#/components/responses/NotFound"
        "500":
          $ref: "#/components/responses/InternalServerError"
        "503":
          $ref: "#/components/responses/ServiceUnavailable"
    patch:
      summary: "Update a template by ID."
      tags:
        - "Templates"
      parameters:
        - name: templateId
          in: path
          required: true
          schema:
            type: string
      requestBody:
        $ref: "#/components/requestBodies/TemplatePatch"
      responses:
        "200":
          $ref: "#/components/responses/Template"
        "400":
          $ref: "#/components/responses/BadRequest"
        "404":
          $ref: "#/components/responses/NotFound"
        "500":
          $ref: "#/components/responses/InternalServerError"
        "503":
          $ref: "#/components/responses/ServiceUnavailable"
    delete:
      summary: "Delete a template by ID."
      tags:
        - "Templates"
      parameters:
        - name: templateId
          in: path
          required: true
          schema:
            type: string
      responses:
        "200":
          $ref: "#/components/responses/Message"
        "404":
          $ref: "#/components/responses/NotFound"
        "500":
          $ref: "#/components/responses/InternalServerError"
        "503":
          $ref: "#/components/responses/ServiceUnavailable"
components:
  schemas:
    Task:
      type: object
      properties:
        uuid:
          type: string
          format: uuid
        name:
          type: string
        description:
          type: string
        commands:
          type: array
          items:
            type: string
        tags:
          type: array
          items:
            type: string
            enum: [DEFAULT, FEATURE_ENGINEERING, PREDICTOR]
        parameters:
          type: array
          items:
            oneOf:
              - $ref: "#/components/schemas/Parameter"
        createdAt:
          type: string
          format: date-time
        updatedAt:
          type: string
          format: date-time
    Tasks:
      type: object
      properties:
<<<<<<< HEAD
        components:
=======
        tasks:
>>>>>>> f5f72b54
          type: array
          items:
            oneOf:
              - $ref: "#/components/schemas/Task"
        total:
          type: integer
    TaskEmpty:
      type: object
      properties:
        name:
          type: string
        description:
          type: string
        tags:
          type: array
          items:
            type: string
        commands:
          type: array
          items:
            type: string
        image:
          type: string
    TaskCopyFrom:
      type: object
      properties:
        name:
          type: string
        description:
          type: string
        tags:
          type: array
          items:
            type: string
        commands:
          type: array
          items:
            type: string
        image:
          type: string
        copyFrom:
          type: string
          format: uuid
    TaskNotebooks:
      type: object
      properties:
        name:
          type: string
        description:
          type: string
        tags:
          type: array
          items:
            type: string
        commands:
          type: array
          items:
            type: string
        image:
          type: string
        deploymentNotebook:
          type: object
        experimentNotebook:
          type: object
    Parameter:
      type: object
      properties:
        type:
          type: string
          enum: [string, integer]
        name:
          type: string
        default:
          type: string
    Parameters:
      type: array
      items:
        oneOf:
          - $ref: "#/components/schemas/Parameter"
    Project:
      type: object
      properties:
        uuid:
          type: string
          format: uuid
        name:
          type: string
        description:
          type: string
        experiments:
          type: array
          items:
            oneOf:
              - $ref: "#/components/schemas/Experiment"
        createdAt:
          type: string
          format: date-time
        updatedAt:
          type: string
          format: date-time
    Projects:
      type: object
      properties:
        projects:
          type: array
          items:
            oneOf:
              - $ref: "#/components/schemas/Project"
        total:
          type: integer
    Experiment:
      type: object
      properties:
        uuid:
          type: string
          format: uuid
        name:
          type: string
        position:
          type: integer
        isActive:
          type: boolean
        projectId:
          type: string
          format: uuid
        operators:
          type: array
          items:
            oneOf:
              - $ref: "#/components/schemas/Operator"
        createdAt:
          type: string
          format: date-time
        updatedAt:
          type: string
          format: date-time
    Experiments:
      type: array
      items:
        oneOf:
          - $ref: "#/components/schemas/Experiment"
    Operator:
      type: object
      properties:
        uuid:
          type: string
          format: uuid
        taskId:
          type: string
          format: uuid
        dependencies:
          type: array
          items:
            type: string
            format: uuid
        parameters:
          type: object
          additionalProperties:
            type: string
        experimentId:
          type: string
          format: uuid
        positionX:
          type: number
          format: float
        positionY:
          type: number
          format: float
        createdAt:
          type: string
          format: date-time
        updatedAt:
          type: string
          format: date-time
    Operators:
      type: array
      items:
        allOf:
          - $ref: "#/components/schemas/Operator"
          - type: object
            properties:
              status:
                type: string
                enum: [Unset, Setted up]
                example: Setted up
    Datasets:
      type: array
      items:
        oneOf:
          - type: object
            properties:
              columns:
                type: array
                items:
                  oneOf:
                    - type: string
                      example: "SepalLengthCm"
                    - type: string
                      example: "Species"
              data:
                type: array
                items:
                  oneOf:
                    - type: array
                      items:
                        oneOf:
                          - type: number
                            example: 5.1
                          - type: string
                            example: "Iris-setosa"
              total:
                type: number
                example: 2
    Figures:
      type: array
      items:
        oneOf:
          - type: string
            example: "data:image/png;base64,iVBORw0KGgoAAAANSUhEUgAAAMAAAAC6CAIAAAB3B9X3AAAAAXNSR0IArs4c6QAAAARnQU1BAACxjwv8YQUAAAAJcEhZcwAADsMAAA7DAcdvqGQAAAG6SURBVHhe7dIxAQAADMOg+TfdicgLGrhBIBCJQCQCkQhEIhCJQCQCkQhEIhCJQCQCkQhEIhCJQCQCkQhEIhCJQCQCkQhEIhCJQCQCkQhEIhCJQCQCkQhEIhCJQCQCkQhEIhCJQCQCkQhEIhCJQCQCkQhEIhCJQCQCkQhEIhCJQCQCkQhEIhCJQCQCkQhEIhCJQCQCkQhEIhCJQCQCkQhEIhCJQCQCkQhEIhCJQCQCkQhEIhCJQCQCkQhEIhCJQCQCkQhEIhCJQCQCkQhEIhCJQCQCkQhEIhCJQCQCkQhEIhCJQCQCkQhEIhCJQCQCkQhEIhCJQCQCkQhEIhCJQCQCkQhEIhCJQCQCkQhEIhCJQCQCkQhEIhCJQCQCkQhEIhCJQCQCkQhEIhCJQCQCkQhEIhCJQCQCkQhEIhCJQCQCkQhEIhCJQCQCkQhEIhCJQCQCkQhEIhCJQCQCkQhEIhCJQCQCkQhEIhCJQCQCkQhEIhCJQCQCkQhEIhCJQCQCkQhEIhCJQCQCkQhEIhCJQCQCkQhEIhCJQCQCkQhEIhCJQCQCkQhEIhCJQCQCkQhEIhCJQCQCkQhEIhDB9ho69eEGiUHfAAAAAElFTkSuQmCC"
    Metrics:
      type: array
      items:
        oneOf:
          - type: object
            example:
              metric_name: metric_value
    Logs:
      type: object
      properties:
        cellType:
          type: string
          example: "code"
        executionCount:
          type: integer
          example: 6
        output:
          type: object
          properties:
            errorName:
              type: string
              example: "KeyError"
            errorValue:
              type: string
              example: "['species']"
            traceback:
              type: array
              items:
                type: string
                example:
                  - "---------------------------------------------------------------------------"
                  - "KeyError                                  Traceback (most recent call last)"
                  - "<ipython-input-6-3c08f8d95ae4> in <module>"
                  - "----> 1 df.dropna(subset = [target],inplace=True)"
                  - "      2 y = df[target].to_numpy()"
                  - ""
                  - "/opt/conda/lib/python3.7/site-packages/pandas/core/frame.py in dropna(self, axis, how, thresh, subset, inplace)"
                  - "   4857                 check = indices == -1"
                  - "   4858                 if check.any():"
                  - "-> 4859                     raise KeyError(list(np.compress(check, subset)))"
                  - "   4860                 agg_obj = self.take(indices, axis=agg_axis)"
                  - "   4861 "
                  - ""
                  - "KeyError: ['species']"
    Template:
      type: object
      properties:
        uuid:
          type: string
          format: uuid
        name:
          type: string
        operators:
          type: array
          items:
            type: object
            properties:
              taskId:
                type: string
                format: uuid
              dependencies:
                type: array
                items:
                  type: string
                  format: uuid
        createdAt:
          type: string
          format: date-time
        updatedAt:
          type: string
          format: date-time
    Templates:
      type: array
      items:
        oneOf:
          - $ref: "#/components/schemas/Template"
  requestBodies:
    TaskPost:
      content:
        application/json:
          schema:
            oneOf:
<<<<<<< HEAD
              - $ref: "#/components/schemas/ComponentEmpty"
              - $ref: "#/components/schemas/ComponentCopyFrom"
              - $ref: "#/components/schemas/ComponentNotebooks"
=======
              - $ref: "#/components/schemas/TaskEmpty"
              - $ref: "#/components/schemas/TaskCopyFrom"
              - $ref: "#/components/schemas/TaskNotebooks"
>>>>>>> f5f72b54
          examples:
            empty:
              summary: Empty notebooks
              value:
                name: string
                description: string
                tags: ["DEFAULT"]
<<<<<<< HEAD
=======
                commands: ["cmd"]
                image: platiagro/platiagro-notebook-image:0.1.0
>>>>>>> f5f72b54
            copyFrom:
              summary: Notebooks from another task
              value:
                name: string
                description: string
                tags: ["DEFAULT"]
<<<<<<< HEAD
=======
                commands: ["cmd"]
                image: platiagro/platiagro-notebook-image:0.1.0
>>>>>>> f5f72b54
                copyFrom: 3fa85f64-5717-4562-b3fc-2c963f66afa6
            notebook:
              summary: Notebooks from request body
              value:
                name: string
                description: string
                tags: ["DEFAULT"]
<<<<<<< HEAD
=======
                commands: ["cmd"]
                image: platiagro/platiagro-notebook-image:0.1.0
>>>>>>> f5f72b54
                deploymentNotebook:
                  {
                    "cells":
                      [
                        {
                          "cell_type": "code",
                          "execution_count": null,
                          "metadata": {},
                          "outputs": [],
                          "source": [],
                        },
                      ],
                    "metadata":
                      {
                        "kernelspec":
                          {
                            "display_name": "Python 3",
                            "language": "python",
                            "name": "python3",
                          },
                        "language_info":
                          {
                            "codemirror_mode":
                              { "name": "ipython", "version": 3 },
                            "file_extension": ".py",
                            "mimetype": "text/x-python",
                            "name": "python",
                            "nbconvert_exporter": "python",
                            "pygments_lexer": "ipython3",
                            "version": "3.6.9",
                          },
                      },
                    "nbformat": 4,
                    "nbformat_minor": 4,
                  }
                experimentNotebook:
                  {
                    "cells":
                      [
                        {
                          "cell_type": "code",
                          "execution_count": null,
                          "metadata": {},
                          "outputs": [],
                          "source": [],
                        },
                      ],
                    "metadata":
                      {
                        "kernelspec":
                          {
                            "display_name": "Python 3",
                            "language": "python",
                            "name": "python3",
                          },
                        "language_info":
                          {
                            "codemirror_mode":
                              { "name": "ipython", "version": 3 },
                            "file_extension": ".py",
                            "mimetype": "text/x-python",
                            "name": "python",
                            "nbconvert_exporter": "python",
                            "pygments_lexer": "ipython3",
                            "version": "3.6.9",
                          },
                      },
                    "nbformat": 4,
                    "nbformat_minor": 4,
                  }
<<<<<<< HEAD
    ComponentPatch:
      content:
        application/json:
          schema:
            $ref: "#/components/schemas/ComponentNotebooks"
=======
    TaskPatch:
      content:
        application/json:
          schema:
            $ref: "#/components/schemas/TaskNotebooks"
>>>>>>> f5f72b54
          example:
            name: string
            description: string
            tags: ["DEFAULT"]
            deploymentNotebook:
              {
                "cells":
                  [
                    {
                      "cell_type": "code",
                      "execution_count": null,
                      "metadata": {},
                      "outputs": [],
                      "source": [],
                    },
                  ],
                "metadata":
                  {
                    "kernelspec":
                      {
                        "display_name": "Python 3",
                        "language": "python",
                        "name": "python3",
                      },
                    "language_info":
                      {
                        "codemirror_mode": { "name": "ipython", "version": 3 },
                        "file_extension": ".py",
                        "mimetype": "text/x-python",
                        "name": "python",
                        "nbconvert_exporter": "python",
                        "pygments_lexer": "ipython3",
                        "version": "3.6.9",
                      },
                  },
                "nbformat": 4,
                "nbformat_minor": 4,
              }
            experimentNotebook:
              {
                "cells":
                  [
                    {
                      "cell_type": "code",
                      "execution_count": null,
                      "metadata": {},
                      "outputs": [],
                      "source": [],
                    },
                  ],
                "metadata":
                  {
                    "kernelspec":
                      {
                        "display_name": "Python 3",
                        "language": "python",
                        "name": "python3",
                      },
                    "language_info":
                      {
                        "codemirror_mode": { "name": "ipython", "version": 3 },
                        "file_extension": ".py",
                        "mimetype": "text/x-python",
                        "name": "python",
                        "nbconvert_exporter": "python",
                        "pygments_lexer": "ipython3",
                        "version": "3.6.9",
                      },
                  },
                "nbformat": 4,
                "nbformat_minor": 4,
              }
    Project:
      content:
        application/json:
          schema:
            type: object
            properties:
              name:
                type: string
              description:
                type: string

    Deleteprojects:
      content:
        application/json:
          schema:
            type: array
            items:
              properties:
                uuid:
                  type: string

    ExperimentPost:
      content:
        application/json:
          schema:
            type: object
            properties:
              name:
                type: string
              copyFrom:
                type: string
    ExperimentPatch:
      content:
        application/json:
          schema:
            type: object
            properties:
              name:
                type: string
              position:
                type: integer
              isActive:
                type: boolean
              templateId:
                type: string
                format: uuid
    OperatorPost:
      content:
        application/json:
          schema:
            type: object
            properties:
              taskId:
                type: string
              dependencies:
                type: array
                items:
                  type: string
                  format: uuid
              parameters:
                type: object
                additionalProperties:
                  type: string
              positionX:
                type: number
                format: float
              positionY:
                type: number
                format: float
    OperatorPatch:
      content:
        application/json:
          schema:
            type: object
            properties:
              taskId:
                type: string
              dependencies:
                type: array
                items:
                  type: string
                  format: uuid
              parameters:
                type: object
                additionalProperties:
                  type: string
              positionX:
                type: number
                format: float
              positionY:
                type: number
                format: float
    TemplatePost:
      content:
        application/json:
          schema:
            type: object
            properties:
              name:
                type: string
              experimentId:
                type: string
                format: uuid
    TemplatePatch:
      content:
        application/json:
          schema:
            type: object
            properties:
              name:
                type: string
  responses:
    Task:
      description: ""
      content:
        application/json:
          schema:
            $ref: "#/components/schemas/Task"
    Tasks:
      description: ""
      content:
        application/json:
          schema:
            $ref: "#/components/schemas/Tasks"
    Parameters:
      description: ""
      content:
        application/json:
          schema:
            $ref: "#/components/schemas/Parameters"
    Project:
      description: ""
      content:
        application/json:
          schema:
            $ref: "#/components/schemas/Project"
    Projects:
      description: ""
      content:
        application/json:
          schema:
            $ref: "#/components/schemas/Projects"
    Experiment:
      description: ""
      content:
        application/json:
          schema:
            $ref: "#/components/schemas/Experiment"
    Experiments:
      description: ""
      content:
        application/json:
          schema:
            $ref: "#/components/schemas/Experiments"
    Operator:
      description: ""
      content:
        application/json:
          schema:
            $ref: "#/components/schemas/Operator"
    Operators:
      description: ""
      content:
        application/json:
          schema:
            $ref: "#/components/schemas/Operators"
    Datasets:
      description: ""
      content:
        application/json:
          schema:
            $ref: "#/components/schemas/Datasets"
    Figures:
      description: ""
      content:
        application/json:
          schema:
            $ref: "#/components/schemas/Figures"
    Metrics:
      description: ""
      content:
        application/json:
          schema:
            $ref: "#/components/schemas/Metrics"
    Logs:
      description: ""
      content:
        application/json:
          schema:
            $ref: "#/components/schemas/Logs"
    Template:
      description: ""
      content:
        application/json:
          schema:
            $ref: "#/components/schemas/Template"
    Templates:
      description: ""
      content:
        application/json:
          schema:
            $ref: "#/components/schemas/Templates"
    Message:
      description: ""
      content:
        application/json:
          schema:
            type: object
            properties:
              message:
                type: string
            required:
              - message
    BadRequest:
      description: ""
      content:
        application/json:
          schema:
            type: object
            properties:
              message:
                type: string
            required:
              - message
    NotFound:
      description: ""
      content:
        application/json:
          schema:
            type: object
            properties:
              message:
                type: string
                example: "The specified ... does not exist"
            required:
              - message
    InternalServerError:
      description: ""
      content:
        application/json:
          schema:
            type: object
            properties:
              message:
                type: string
                example: "An internal failure occurred."
            required:
              - message
    ServiceUnavailable:
      description: ""
      content:
        application/json:
          schema:
            type: object
            properties:
              message:
                type: string
                example: "The service is unavailable. Try your call again."
            required:
              - message
<|MERGE_RESOLUTION|>--- conflicted
+++ resolved
@@ -1,1540 +1,1513 @@
-openapi: 3.0.0
-info:
-  title: PlatIAgro Projects API
-  version: "0.1.0"
-  description: >
-    These are the docs for PlatIAgro Projects API.
-    The endpoints below are usually accessed by the PlatIAgro Web-UI.
-  license:
-    name: "Apache 2.0"
-    url: "http://www.apache.org/licenses/LICENSE-2.0.html"
-servers:
-  - url: http://localhost:8080
-tags:
-  - name: "Tasks"
-    description: >
-      Tasks are tools and algorithms that a data-scientist writes in Jupyter Notebooks.
-      You may use these tasks as a step of an experiment to perform model training or inference.
-  - name: "Projects"
-    description: >
-      Projects are a way to organize the problems a data-scientist is trying to solve.
-      In a project, you may test different experiments (hypothesis/solutions/models) that address the business question you are trying to answer.
-  - name: "Experiments"
-    description: >
-      Experiments allow data-scientists to draw sequential workflows using the tasks.
-      These workflows may describe the steps of data-preparation, data-modeling, or even a real-time inference service.
-  - name: "Operators"
-    description: >
-      An Operator is a single unit in an experiment flow.
-      When a data-scientist runs an experiment, the operator runs a Jupyter Notebook of its task.
-  - name: "Templates"
-    description: >
-      Templates are reusable workflows that a data-scientist may use to draw an experiment quickly.
-paths:
-  /tasks:
-    get:
-      summary: "List all tasks sorted by name in natural sort order."
-      tags:
-        - "Tasks"
-      parameters:
-        - in: query
-          name: name
-          schema:
-            type: string
-          description: Name filter
-        - in: query
-          name: page
-          schema:
-            type: integer
-          description: Page number
-        - in: query
-          name: page_size
-          schema:
-            type: integer
-          description: Page size
-        - in: query
-          name: order
-          schema:
-            type: string
-          example: uuid asc
-      responses:
-        "200":
-          $ref: "#/components/responses/Tasks"
-        "500":
-          $ref: "#/components/responses/InternalServerError"
-        "503":
-          $ref: "#/components/responses/ServiceUnavailable"
-    post:
-      summary: "Create a new task."
-      tags:
-        - "Tasks"
-      requestBody:
-        $ref: "#/components/requestBodies/TaskPost"
-      responses:
-        "200":
-          $ref: "#/components/responses/Task"
-        "400":
-          $ref: "#/components/responses/BadRequest"
-        "500":
-          $ref: "#/components/responses/InternalServerError"
-        "503":
-          $ref: "#/components/responses/ServiceUnavailable"
-  /tasks/{taskId}:
-    get:
-      summary: "Detail a specific task by ID."
-      tags:
-        - "Tasks"
-      parameters:
-        - name: taskId
-          in: path
-          required: true
-          schema:
-            type: string
-      responses:
-        "200":
-          $ref: "#/components/responses/Task"
-        "404":
-          $ref: "#/components/responses/NotFound"
-        "500":
-          $ref: "#/components/responses/InternalServerError"
-        "503":
-          $ref: "#/components/responses/ServiceUnavailable"
-    patch:
-      summary: "Update a task by ID."
-      tags:
-        - "Tasks"
-      parameters:
-        - name: taskId
-          in: path
-          required: true
-          schema:
-            type: string
-      requestBody:
-        $ref: "#/components/requestBodies/TaskPatch"
-      responses:
-        "200":
-          $ref: "#/components/responses/Task"
-        "400":
-          $ref: "#/components/responses/BadRequest"
-        "404":
-          $ref: "#/components/responses/NotFound"
-        "500":
-          $ref: "#/components/responses/InternalServerError"
-        "503":
-          $ref: "#/components/responses/ServiceUnavailable"
-    delete:
-      summary: "Delete a task by ID."
-      tags:
-        - "Tasks"
-      parameters:
-        - name: taskId
-          in: path
-          required: true
-          schema:
-            type: string
-      responses:
-        "200":
-          $ref: "#/components/responses/Message"
-        "404":
-          $ref: "#/components/responses/NotFound"
-        "500":
-          $ref: "#/components/responses/InternalServerError"
-        "503":
-          $ref: "#/components/responses/ServiceUnavailable"
-  /tasks/{taskId}/parameters:
-    get:
-      summary: "List all parameters."
-      tags:
-        - "Tasks"
-      parameters:
-        - name: taskId
-          in: path
-          required: true
-          schema:
-            type: string
-      responses:
-        "200":
-          $ref: "#/components/responses/Parameters"
-        "404":
-          $ref: "#/components/responses/NotFound"
-        "500":
-          $ref: "#/components/responses/InternalServerError"
-        "503":
-          $ref: "#/components/responses/ServiceUnavailable"
-  /projects:
-    get:
-      summary: "List all projects sorted by name in natural sort order."
-      tags:
-        - "Projects"
-      parameters:
-        - in: query
-          name: name
-          schema:
-            type: string
-          description: Name filter
-        - in: query
-          name: page
-          schema:
-            type: integer
-          description: Page number
-        - in: query
-          name: page_size
-          schema:
-            type: integer
-          description: Page size
-        - in: query
-          name: order
-          schema:
-            type: string
-          example: name asc
-      responses:
-        "200":
-          $ref: "#/components/responses/Projects"
-        "500":
-          $ref: "#/components/responses/InternalServerError"
-        "503":
-          $ref: "#/components/responses/ServiceUnavailable"
-    post:
-      summary: "Create a new project."
-      tags:
-        - "Projects"
-      requestBody:
-        $ref: "#/components/requestBodies/Project"
-      responses:
-        "200":
-          $ref: "#/components/responses/Project"
-        "400":
-          $ref: "#/components/responses/BadRequest"
-        "500":
-          $ref: "#/components/responses/InternalServerError"
-        "503":
-          $ref: "#/components/responses/ServiceUnavailable"
-  /projects/deleteprojects:
-    post:
-      summary: "delete projects by ids."
-      tags:
-        - "Projects"
-      requestBody:
-        $ref: "#/components/requestBodies/Deleteprojects"
-      responses:
-        "200":
-          $ref: "#/components/responses/Message"
-        "404":
-          $ref: "#/components/responses/NotFound"
-        "500":
-          $ref: "#/components/responses/InternalServerError"
-        "503":
-          $ref: "#/components/responses/ServiceUnavailable"
-  /projects/{projectId}:
-    get:
-      summary: "Detail a specific project by ID."
-      tags:
-        - "Projects"
-      parameters:
-        - name: projectId
-          in: path
-          required: true
-          schema:
-            type: string
-      responses:
-        "200":
-          $ref: "#/components/responses/Project"
-        "404":
-          $ref: "#/components/responses/NotFound"
-        "500":
-          $ref: "#/components/responses/InternalServerError"
-        "503":
-          $ref: "#/components/responses/ServiceUnavailable"
-    patch:
-      summary: "Update a project by ID."
-      tags:
-        - "Projects"
-      parameters:
-        - name: projectId
-          in: path
-          required: true
-          schema:
-            type: string
-      requestBody:
-        $ref: "#/components/requestBodies/Project"
-      responses:
-        "200":
-          $ref: "#/components/responses/Project"
-        "400":
-          $ref: "#/components/responses/BadRequest"
-        "404":
-          $ref: "#/components/responses/NotFound"
-        "500":
-          $ref: "#/components/responses/InternalServerError"
-        "503":
-          $ref: "#/components/responses/ServiceUnavailable"
-    delete:
-      summary: "Delete a project by ID."
-      tags:
-        - "Projects"
-      parameters:
-        - name: projectId
-          in: path
-          required: true
-          schema:
-            type: string
-      responses:
-        "200":
-          $ref: "#/components/responses/Message"
-        "404":
-          $ref: "#/components/responses/NotFound"
-        "500":
-          $ref: "#/components/responses/InternalServerError"
-        "503":
-          $ref: "#/components/responses/ServiceUnavailable"
-  /projects/{projectId}/experiments:
-    get:
-      summary: "List all experiments sorted by position in ascending order."
-      tags:
-        - "Experiments"
-      parameters:
-        - name: projectId
-          in: path
-          required: true
-          schema:
-            type: string
-      responses:
-        "200":
-          $ref: "#/components/responses/Experiments"
-        "404":
-          $ref: "#/components/responses/NotFound"
-        "500":
-          $ref: "#/components/responses/InternalServerError"
-        "503":
-          $ref: "#/components/responses/ServiceUnavailable"
-    post:
-      summary: "Create a new experiment."
-      tags:
-        - "Experiments"
-      parameters:
-        - name: projectId
-          in: path
-          required: true
-          schema:
-            type: string
-      requestBody:
-        $ref: "#/components/requestBodies/ExperimentPost"
-      responses:
-        "200":
-          $ref: "#/components/responses/Experiment"
-        "400":
-          $ref: "#/components/responses/BadRequest"
-        "404":
-          $ref: "#/components/responses/NotFound"
-        "500":
-          $ref: "#/components/responses/InternalServerError"
-        "503":
-          $ref: "#/components/responses/ServiceUnavailable"
-  /projects/{projectId}/experiments/{experimentId}:
-    get:
-      summary: "Detail a specific experiment by ID."
-      tags:
-        - "Experiments"
-      parameters:
-        - name: projectId
-          in: path
-          required: true
-          schema:
-            type: string
-        - name: experimentId
-          in: path
-          required: true
-          schema:
-            type: string
-      responses:
-        "200":
-          $ref: "#/components/responses/Experiment"
-        "404":
-          $ref: "#/components/responses/NotFound"
-        "500":
-          $ref: "#/components/responses/InternalServerError"
-        "503":
-          $ref: "#/components/responses/ServiceUnavailable"
-    patch:
-      summary: "Update an experiment by ID."
-      tags:
-        - "Experiments"
-      parameters:
-        - name: projectId
-          in: path
-          required: true
-          schema:
-            type: string
-        - name: experimentId
-          in: path
-          required: true
-          schema:
-            type: string
-      requestBody:
-        $ref: "#/components/requestBodies/ExperimentPatch"
-      responses:
-        "200":
-          $ref: "#/components/responses/Experiment"
-        "400":
-          $ref: "#/components/responses/BadRequest"
-        "404":
-          $ref: "#/components/responses/NotFound"
-        "500":
-          $ref: "#/components/responses/InternalServerError"
-        "503":
-          $ref: "#/components/responses/ServiceUnavailable"
-    delete:
-      summary: "Delete an experiment by ID."
-      tags:
-        - "Experiments"
-      parameters:
-        - name: projectId
-          in: path
-          required: true
-          schema:
-            type: string
-        - name: experimentId
-          in: path
-          required: true
-          schema:
-            type: string
-      responses:
-        "200":
-          $ref: "#/components/responses/Message"
-        "404":
-          $ref: "#/components/responses/NotFound"
-        "500":
-          $ref: "#/components/responses/InternalServerError"
-        "503":
-          $ref: "#/components/responses/ServiceUnavailable"
-  /projects/{projectId}/experiments/{experimentId}/operators:
-    get:
-      summary: "List all operators."
-      tags:
-        - "Operators"
-      parameters:
-        - name: projectId
-          in: path
-          required: true
-          schema:
-            type: string
-        - name: experimentId
-          in: path
-          required: true
-          schema:
-            type: string
-      responses:
-        "200":
-          $ref: "#/components/responses/Operators"
-        "404":
-          $ref: "#/components/responses/NotFound"
-        "500":
-          $ref: "#/components/responses/InternalServerError"
-        "503":
-          $ref: "#/components/responses/ServiceUnavailable"
-    post:
-      summary: "Create a new operator."
-      tags:
-        - "Operators"
-      parameters:
-        - name: projectId
-          in: path
-          required: true
-          schema:
-            type: string
-        - name: experimentId
-          in: path
-          required: true
-          schema:
-            type: string
-      requestBody:
-        $ref: "#/components/requestBodies/OperatorPost"
-      responses:
-        "200":
-          $ref: "#/components/responses/Operator"
-        "400":
-          $ref: "#/components/responses/BadRequest"
-        "404":
-          $ref: "#/components/responses/NotFound"
-        "500":
-          $ref: "#/components/responses/InternalServerError"
-        "503":
-          $ref: "#/components/responses/ServiceUnavailable"
-  /projects/{projectId}/experiments/{experimentId}/operators/{operatorId}:
-    patch:
-      summary: "Update an operator by ID."
-      tags:
-        - "Operators"
-      parameters:
-        - name: projectId
-          in: path
-          required: true
-          schema:
-            type: string
-        - name: experimentId
-          in: path
-          required: true
-          schema:
-            type: string
-        - name: operatorId
-          in: path
-          required: true
-          schema:
-            type: string
-      requestBody:
-        $ref: "#/components/requestBodies/OperatorPatch"
-      responses:
-        "200":
-          $ref: "#/components/responses/Operator"
-        "400":
-          $ref: "#/components/responses/BadRequest"
-        "404":
-          $ref: "#/components/responses/NotFound"
-        "500":
-          $ref: "#/components/responses/InternalServerError"
-        "503":
-          $ref: "#/components/responses/ServiceUnavailable"
-    delete:
-      summary: "Delete an operator by ID."
-      tags:
-        - "Operators"
-      parameters:
-        - name: projectId
-          in: path
-          required: true
-          schema:
-            type: string
-        - name: experimentId
-          in: path
-          required: true
-          schema:
-            type: string
-        - name: operatorId
-          in: path
-          required: true
-          schema:
-            type: string
-      responses:
-        "200":
-          $ref: "#/components/responses/Message"
-        "404":
-          $ref: "#/components/responses/NotFound"
-        "500":
-          $ref: "#/components/responses/InternalServerError"
-        "503":
-          $ref: "#/components/responses/ServiceUnavailable"
-  /projects/{projectId}/experiments/{experimentId}/operators/{operatorId}/dataset:
-    get:
-      summary: "List datasets paginated."
-      tags:
-        - "Operators"
-      parameters:
-        - name: projectId
-          in: path
-          required: true
-          schema:
-            type: string
-        - name: experimentId
-          in: path
-          required: true
-          schema:
-            type: string
-        - name: operatorId
-          in: path
-          required: true
-          schema:
-            type: string
-        - in: query
-          name: page
-          schema:
-            type: integer
-          description: Page number
-        - in: query
-          name: page_size
-          schema:
-            type: integer
-          description: Page size
-      responses:
-        "200":
-          $ref: "#/components/responses/Datasets"
-        "500":
-          $ref: "#/components/responses/InternalServerError"
-        "503":
-          $ref: "#/components/responses/ServiceUnavailable"
-  /projects/{projectId}/experiments/{experimentId}/operators/{operatorId}/figures:
-    get:
-      summary: "List all figures."
-      tags:
-        - "Operators"
-      parameters:
-        - name: projectId
-          in: path
-          required: true
-          schema:
-            type: string
-        - name: experimentId
-          in: path
-          required: true
-          schema:
-            type: string
-        - name: operatorId
-          in: path
-          required: true
-          schema:
-            type: string
-      responses:
-        "200":
-          $ref: "#/components/responses/Figures"
-        "500":
-          $ref: "#/components/responses/InternalServerError"
-        "503":
-          $ref: "#/components/responses/ServiceUnavailable"
-  /projects/{projectId}/experiments/{experimentId}/operators/{operatorId}/metrics:
-    get:
-      summary: "List all metrics."
-      tags:
-        - "Operators"
-      parameters:
-        - name: projectId
-          in: path
-          required: true
-          schema:
-            type: string
-        - name: experimentId
-          in: path
-          required: true
-          schema:
-            type: string
-        - name: operatorId
-          in: path
-          required: true
-          schema:
-            type: string
-      responses:
-        "200":
-          $ref: "#/components/responses/Metrics"
-        "404":
-          $ref: "#/components/responses/NotFound"
-        "500":
-          $ref: "#/components/responses/InternalServerError"
-        "503":
-          $ref: "#/components/responses/ServiceUnavailable"
-  /projects/{projectId}/experiments/{experimentId}/operators/{operatorId}/logs:
-    get:
-      summary: "Get logs from Jupyter Notebook"
-      tags:
-        - "Operators"
-      parameters:
-        - name: projectId
-          in: path
-          required: true
-          schema:
-            type: string
-        - name: experimentId
-          in: path
-          required: true
-          schema:
-            type: string
-        - name: operatorId
-          in: path
-          required: true
-          schema:
-            type: string
-      responses:
-        "200":
-          $ref: "#/components/responses/Logs"
-        "404":
-          $ref: "#/components/responses/NotFound"
-        "500":
-          $ref: "#/components/responses/InternalServerError"
-        "503":
-          $ref: "#/components/responses/ServiceUnavailable"
-  /templates:
-    get:
-      summary: "List all templates sorted by name in natural sort order."
-      tags:
-        - "Templates"
-      responses:
-        "200":
-          $ref: "#/components/responses/Templates"
-        "500":
-          $ref: "#/components/responses/InternalServerError"
-        "503":
-          $ref: "#/components/responses/ServiceUnavailable"
-    post:
-      summary: "Create a new template from an experiment."
-      tags:
-        - "Templates"
-      requestBody:
-        $ref: "#/components/requestBodies/TemplatePost"
-      responses:
-        "200":
-          $ref: "#/components/responses/Template"
-        "400":
-          $ref: "#/components/responses/BadRequest"
-        "500":
-          $ref: "#/components/responses/InternalServerError"
-        "503":
-          $ref: "#/components/responses/ServiceUnavailable"
-  /templates/{templateId}:
-    get:
-      summary: "Detail a specific template by ID."
-      tags:
-        - "Templates"
-      parameters:
-        - name: templateId
-          in: path
-          required: true
-          schema:
-            type: string
-      responses:
-        "200":
-          $ref: "#/components/responses/Template"
-        "404":
-          $ref: "#/components/responses/NotFound"
-        "500":
-          $ref: "#/components/responses/InternalServerError"
-        "503":
-          $ref: "#/components/responses/ServiceUnavailable"
-    patch:
-      summary: "Update a template by ID."
-      tags:
-        - "Templates"
-      parameters:
-        - name: templateId
-          in: path
-          required: true
-          schema:
-            type: string
-      requestBody:
-        $ref: "#/components/requestBodies/TemplatePatch"
-      responses:
-        "200":
-          $ref: "#/components/responses/Template"
-        "400":
-          $ref: "#/components/responses/BadRequest"
-        "404":
-          $ref: "#/components/responses/NotFound"
-        "500":
-          $ref: "#/components/responses/InternalServerError"
-        "503":
-          $ref: "#/components/responses/ServiceUnavailable"
-    delete:
-      summary: "Delete a template by ID."
-      tags:
-        - "Templates"
-      parameters:
-        - name: templateId
-          in: path
-          required: true
-          schema:
-            type: string
-      responses:
-        "200":
-          $ref: "#/components/responses/Message"
-        "404":
-          $ref: "#/components/responses/NotFound"
-        "500":
-          $ref: "#/components/responses/InternalServerError"
-        "503":
-          $ref: "#/components/responses/ServiceUnavailable"
-components:
-  schemas:
-    Task:
-      type: object
-      properties:
-        uuid:
-          type: string
-          format: uuid
-        name:
-          type: string
-        description:
-          type: string
-        commands:
-          type: array
-          items:
-            type: string
-        tags:
-          type: array
-          items:
-            type: string
-            enum: [DEFAULT, FEATURE_ENGINEERING, PREDICTOR]
-        parameters:
-          type: array
-          items:
-            oneOf:
-              - $ref: "#/components/schemas/Parameter"
-        createdAt:
-          type: string
-          format: date-time
-        updatedAt:
-          type: string
-          format: date-time
-    Tasks:
-      type: object
-      properties:
-<<<<<<< HEAD
-        components:
-=======
-        tasks:
->>>>>>> f5f72b54
-          type: array
-          items:
-            oneOf:
-              - $ref: "#/components/schemas/Task"
-        total:
-          type: integer
-    TaskEmpty:
-      type: object
-      properties:
-        name:
-          type: string
-        description:
-          type: string
-        tags:
-          type: array
-          items:
-            type: string
-        commands:
-          type: array
-          items:
-            type: string
-        image:
-          type: string
-    TaskCopyFrom:
-      type: object
-      properties:
-        name:
-          type: string
-        description:
-          type: string
-        tags:
-          type: array
-          items:
-            type: string
-        commands:
-          type: array
-          items:
-            type: string
-        image:
-          type: string
-        copyFrom:
-          type: string
-          format: uuid
-    TaskNotebooks:
-      type: object
-      properties:
-        name:
-          type: string
-        description:
-          type: string
-        tags:
-          type: array
-          items:
-            type: string
-        commands:
-          type: array
-          items:
-            type: string
-        image:
-          type: string
-        deploymentNotebook:
-          type: object
-        experimentNotebook:
-          type: object
-    Parameter:
-      type: object
-      properties:
-        type:
-          type: string
-          enum: [string, integer]
-        name:
-          type: string
-        default:
-          type: string
-    Parameters:
-      type: array
-      items:
-        oneOf:
-          - $ref: "#/components/schemas/Parameter"
-    Project:
-      type: object
-      properties:
-        uuid:
-          type: string
-          format: uuid
-        name:
-          type: string
-        description:
-          type: string
-        experiments:
-          type: array
-          items:
-            oneOf:
-              - $ref: "#/components/schemas/Experiment"
-        createdAt:
-          type: string
-          format: date-time
-        updatedAt:
-          type: string
-          format: date-time
-    Projects:
-      type: object
-      properties:
-        projects:
-          type: array
-          items:
-            oneOf:
-              - $ref: "#/components/schemas/Project"
-        total:
-          type: integer
-    Experiment:
-      type: object
-      properties:
-        uuid:
-          type: string
-          format: uuid
-        name:
-          type: string
-        position:
-          type: integer
-        isActive:
-          type: boolean
-        projectId:
-          type: string
-          format: uuid
-        operators:
-          type: array
-          items:
-            oneOf:
-              - $ref: "#/components/schemas/Operator"
-        createdAt:
-          type: string
-          format: date-time
-        updatedAt:
-          type: string
-          format: date-time
-    Experiments:
-      type: array
-      items:
-        oneOf:
-          - $ref: "#/components/schemas/Experiment"
-    Operator:
-      type: object
-      properties:
-        uuid:
-          type: string
-          format: uuid
-        taskId:
-          type: string
-          format: uuid
-        dependencies:
-          type: array
-          items:
-            type: string
-            format: uuid
-        parameters:
-          type: object
-          additionalProperties:
-            type: string
-        experimentId:
-          type: string
-          format: uuid
-        positionX:
-          type: number
-          format: float
-        positionY:
-          type: number
-          format: float
-        createdAt:
-          type: string
-          format: date-time
-        updatedAt:
-          type: string
-          format: date-time
-    Operators:
-      type: array
-      items:
-        allOf:
-          - $ref: "#/components/schemas/Operator"
-          - type: object
-            properties:
-              status:
-                type: string
-                enum: [Unset, Setted up]
-                example: Setted up
-    Datasets:
-      type: array
-      items:
-        oneOf:
-          - type: object
-            properties:
-              columns:
-                type: array
-                items:
-                  oneOf:
-                    - type: string
-                      example: "SepalLengthCm"
-                    - type: string
-                      example: "Species"
-              data:
-                type: array
-                items:
-                  oneOf:
-                    - type: array
-                      items:
-                        oneOf:
-                          - type: number
-                            example: 5.1
-                          - type: string
-                            example: "Iris-setosa"
-              total:
-                type: number
-                example: 2
-    Figures:
-      type: array
-      items:
-        oneOf:
-          - type: string
-            example: "data:image/png;base64,iVBORw0KGgoAAAANSUhEUgAAAMAAAAC6CAIAAAB3B9X3AAAAAXNSR0IArs4c6QAAAARnQU1BAACxjwv8YQUAAAAJcEhZcwAADsMAAA7DAcdvqGQAAAG6SURBVHhe7dIxAQAADMOg+TfdicgLGrhBIBCJQCQCkQhEIhCJQCQCkQhEIhCJQCQCkQhEIhCJQCQCkQhEIhCJQCQCkQhEIhCJQCQCkQhEIhCJQCQCkQhEIhCJQCQCkQhEIhCJQCQCkQhEIhCJQCQCkQhEIhCJQCQCkQhEIhCJQCQCkQhEIhCJQCQCkQhEIhCJQCQCkQhEIhCJQCQCkQhEIhCJQCQCkQhEIhCJQCQCkQhEIhCJQCQCkQhEIhCJQCQCkQhEIhCJQCQCkQhEIhCJQCQCkQhEIhCJQCQCkQhEIhCJQCQCkQhEIhCJQCQCkQhEIhCJQCQCkQhEIhCJQCQCkQhEIhCJQCQCkQhEIhCJQCQCkQhEIhCJQCQCkQhEIhCJQCQCkQhEIhCJQCQCkQhEIhCJQCQCkQhEIhCJQCQCkQhEIhCJQCQCkQhEIhCJQCQCkQhEIhCJQCQCkQhEIhCJQCQCkQhEIhCJQCQCkQhEIhCJQCQCkQhEIhCJQCQCkQhEIhCJQCQCkQhEIhCJQCQCkQhEIhCJQCQCkQhEIhCJQCQCkQhEIhCJQCQCkQhEIhCJQCQCkQhEIhDB9ho69eEGiUHfAAAAAElFTkSuQmCC"
-    Metrics:
-      type: array
-      items:
-        oneOf:
-          - type: object
-            example:
-              metric_name: metric_value
-    Logs:
-      type: object
-      properties:
-        cellType:
-          type: string
-          example: "code"
-        executionCount:
-          type: integer
-          example: 6
-        output:
-          type: object
-          properties:
-            errorName:
-              type: string
-              example: "KeyError"
-            errorValue:
-              type: string
-              example: "['species']"
-            traceback:
-              type: array
-              items:
-                type: string
-                example:
-                  - "---------------------------------------------------------------------------"
-                  - "KeyError                                  Traceback (most recent call last)"
-                  - "<ipython-input-6-3c08f8d95ae4> in <module>"
-                  - "----> 1 df.dropna(subset = [target],inplace=True)"
-                  - "      2 y = df[target].to_numpy()"
-                  - ""
-                  - "/opt/conda/lib/python3.7/site-packages/pandas/core/frame.py in dropna(self, axis, how, thresh, subset, inplace)"
-                  - "   4857                 check = indices == -1"
-                  - "   4858                 if check.any():"
-                  - "-> 4859                     raise KeyError(list(np.compress(check, subset)))"
-                  - "   4860                 agg_obj = self.take(indices, axis=agg_axis)"
-                  - "   4861 "
-                  - ""
-                  - "KeyError: ['species']"
-    Template:
-      type: object
-      properties:
-        uuid:
-          type: string
-          format: uuid
-        name:
-          type: string
-        operators:
-          type: array
-          items:
-            type: object
-            properties:
-              taskId:
-                type: string
-                format: uuid
-              dependencies:
-                type: array
-                items:
-                  type: string
-                  format: uuid
-        createdAt:
-          type: string
-          format: date-time
-        updatedAt:
-          type: string
-          format: date-time
-    Templates:
-      type: array
-      items:
-        oneOf:
-          - $ref: "#/components/schemas/Template"
-  requestBodies:
-    TaskPost:
-      content:
-        application/json:
-          schema:
-            oneOf:
-<<<<<<< HEAD
-              - $ref: "#/components/schemas/ComponentEmpty"
-              - $ref: "#/components/schemas/ComponentCopyFrom"
-              - $ref: "#/components/schemas/ComponentNotebooks"
-=======
-              - $ref: "#/components/schemas/TaskEmpty"
-              - $ref: "#/components/schemas/TaskCopyFrom"
-              - $ref: "#/components/schemas/TaskNotebooks"
->>>>>>> f5f72b54
-          examples:
-            empty:
-              summary: Empty notebooks
-              value:
-                name: string
-                description: string
-                tags: ["DEFAULT"]
-<<<<<<< HEAD
-=======
-                commands: ["cmd"]
-                image: platiagro/platiagro-notebook-image:0.1.0
->>>>>>> f5f72b54
-            copyFrom:
-              summary: Notebooks from another task
-              value:
-                name: string
-                description: string
-                tags: ["DEFAULT"]
-<<<<<<< HEAD
-=======
-                commands: ["cmd"]
-                image: platiagro/platiagro-notebook-image:0.1.0
->>>>>>> f5f72b54
-                copyFrom: 3fa85f64-5717-4562-b3fc-2c963f66afa6
-            notebook:
-              summary: Notebooks from request body
-              value:
-                name: string
-                description: string
-                tags: ["DEFAULT"]
-<<<<<<< HEAD
-=======
-                commands: ["cmd"]
-                image: platiagro/platiagro-notebook-image:0.1.0
->>>>>>> f5f72b54
-                deploymentNotebook:
-                  {
-                    "cells":
-                      [
-                        {
-                          "cell_type": "code",
-                          "execution_count": null,
-                          "metadata": {},
-                          "outputs": [],
-                          "source": [],
-                        },
-                      ],
-                    "metadata":
-                      {
-                        "kernelspec":
-                          {
-                            "display_name": "Python 3",
-                            "language": "python",
-                            "name": "python3",
-                          },
-                        "language_info":
-                          {
-                            "codemirror_mode":
-                              { "name": "ipython", "version": 3 },
-                            "file_extension": ".py",
-                            "mimetype": "text/x-python",
-                            "name": "python",
-                            "nbconvert_exporter": "python",
-                            "pygments_lexer": "ipython3",
-                            "version": "3.6.9",
-                          },
-                      },
-                    "nbformat": 4,
-                    "nbformat_minor": 4,
-                  }
-                experimentNotebook:
-                  {
-                    "cells":
-                      [
-                        {
-                          "cell_type": "code",
-                          "execution_count": null,
-                          "metadata": {},
-                          "outputs": [],
-                          "source": [],
-                        },
-                      ],
-                    "metadata":
-                      {
-                        "kernelspec":
-                          {
-                            "display_name": "Python 3",
-                            "language": "python",
-                            "name": "python3",
-                          },
-                        "language_info":
-                          {
-                            "codemirror_mode":
-                              { "name": "ipython", "version": 3 },
-                            "file_extension": ".py",
-                            "mimetype": "text/x-python",
-                            "name": "python",
-                            "nbconvert_exporter": "python",
-                            "pygments_lexer": "ipython3",
-                            "version": "3.6.9",
-                          },
-                      },
-                    "nbformat": 4,
-                    "nbformat_minor": 4,
-                  }
-<<<<<<< HEAD
-    ComponentPatch:
-      content:
-        application/json:
-          schema:
-            $ref: "#/components/schemas/ComponentNotebooks"
-=======
-    TaskPatch:
-      content:
-        application/json:
-          schema:
-            $ref: "#/components/schemas/TaskNotebooks"
->>>>>>> f5f72b54
-          example:
-            name: string
-            description: string
-            tags: ["DEFAULT"]
-            deploymentNotebook:
-              {
-                "cells":
-                  [
-                    {
-                      "cell_type": "code",
-                      "execution_count": null,
-                      "metadata": {},
-                      "outputs": [],
-                      "source": [],
-                    },
-                  ],
-                "metadata":
-                  {
-                    "kernelspec":
-                      {
-                        "display_name": "Python 3",
-                        "language": "python",
-                        "name": "python3",
-                      },
-                    "language_info":
-                      {
-                        "codemirror_mode": { "name": "ipython", "version": 3 },
-                        "file_extension": ".py",
-                        "mimetype": "text/x-python",
-                        "name": "python",
-                        "nbconvert_exporter": "python",
-                        "pygments_lexer": "ipython3",
-                        "version": "3.6.9",
-                      },
-                  },
-                "nbformat": 4,
-                "nbformat_minor": 4,
-              }
-            experimentNotebook:
-              {
-                "cells":
-                  [
-                    {
-                      "cell_type": "code",
-                      "execution_count": null,
-                      "metadata": {},
-                      "outputs": [],
-                      "source": [],
-                    },
-                  ],
-                "metadata":
-                  {
-                    "kernelspec":
-                      {
-                        "display_name": "Python 3",
-                        "language": "python",
-                        "name": "python3",
-                      },
-                    "language_info":
-                      {
-                        "codemirror_mode": { "name": "ipython", "version": 3 },
-                        "file_extension": ".py",
-                        "mimetype": "text/x-python",
-                        "name": "python",
-                        "nbconvert_exporter": "python",
-                        "pygments_lexer": "ipython3",
-                        "version": "3.6.9",
-                      },
-                  },
-                "nbformat": 4,
-                "nbformat_minor": 4,
-              }
-    Project:
-      content:
-        application/json:
-          schema:
-            type: object
-            properties:
-              name:
-                type: string
-              description:
-                type: string
-
-    Deleteprojects:
-      content:
-        application/json:
-          schema:
-            type: array
-            items:
-              properties:
-                uuid:
-                  type: string
-
-    ExperimentPost:
-      content:
-        application/json:
-          schema:
-            type: object
-            properties:
-              name:
-                type: string
-              copyFrom:
-                type: string
-    ExperimentPatch:
-      content:
-        application/json:
-          schema:
-            type: object
-            properties:
-              name:
-                type: string
-              position:
-                type: integer
-              isActive:
-                type: boolean
-              templateId:
-                type: string
-                format: uuid
-    OperatorPost:
-      content:
-        application/json:
-          schema:
-            type: object
-            properties:
-              taskId:
-                type: string
-              dependencies:
-                type: array
-                items:
-                  type: string
-                  format: uuid
-              parameters:
-                type: object
-                additionalProperties:
-                  type: string
-              positionX:
-                type: number
-                format: float
-              positionY:
-                type: number
-                format: float
-    OperatorPatch:
-      content:
-        application/json:
-          schema:
-            type: object
-            properties:
-              taskId:
-                type: string
-              dependencies:
-                type: array
-                items:
-                  type: string
-                  format: uuid
-              parameters:
-                type: object
-                additionalProperties:
-                  type: string
-              positionX:
-                type: number
-                format: float
-              positionY:
-                type: number
-                format: float
-    TemplatePost:
-      content:
-        application/json:
-          schema:
-            type: object
-            properties:
-              name:
-                type: string
-              experimentId:
-                type: string
-                format: uuid
-    TemplatePatch:
-      content:
-        application/json:
-          schema:
-            type: object
-            properties:
-              name:
-                type: string
-  responses:
-    Task:
-      description: ""
-      content:
-        application/json:
-          schema:
-            $ref: "#/components/schemas/Task"
-    Tasks:
-      description: ""
-      content:
-        application/json:
-          schema:
-            $ref: "#/components/schemas/Tasks"
-    Parameters:
-      description: ""
-      content:
-        application/json:
-          schema:
-            $ref: "#/components/schemas/Parameters"
-    Project:
-      description: ""
-      content:
-        application/json:
-          schema:
-            $ref: "#/components/schemas/Project"
-    Projects:
-      description: ""
-      content:
-        application/json:
-          schema:
-            $ref: "#/components/schemas/Projects"
-    Experiment:
-      description: ""
-      content:
-        application/json:
-          schema:
-            $ref: "#/components/schemas/Experiment"
-    Experiments:
-      description: ""
-      content:
-        application/json:
-          schema:
-            $ref: "#/components/schemas/Experiments"
-    Operator:
-      description: ""
-      content:
-        application/json:
-          schema:
-            $ref: "#/components/schemas/Operator"
-    Operators:
-      description: ""
-      content:
-        application/json:
-          schema:
-            $ref: "#/components/schemas/Operators"
-    Datasets:
-      description: ""
-      content:
-        application/json:
-          schema:
-            $ref: "#/components/schemas/Datasets"
-    Figures:
-      description: ""
-      content:
-        application/json:
-          schema:
-            $ref: "#/components/schemas/Figures"
-    Metrics:
-      description: ""
-      content:
-        application/json:
-          schema:
-            $ref: "#/components/schemas/Metrics"
-    Logs:
-      description: ""
-      content:
-        application/json:
-          schema:
-            $ref: "#/components/schemas/Logs"
-    Template:
-      description: ""
-      content:
-        application/json:
-          schema:
-            $ref: "#/components/schemas/Template"
-    Templates:
-      description: ""
-      content:
-        application/json:
-          schema:
-            $ref: "#/components/schemas/Templates"
-    Message:
-      description: ""
-      content:
-        application/json:
-          schema:
-            type: object
-            properties:
-              message:
-                type: string
-            required:
-              - message
-    BadRequest:
-      description: ""
-      content:
-        application/json:
-          schema:
-            type: object
-            properties:
-              message:
-                type: string
-            required:
-              - message
-    NotFound:
-      description: ""
-      content:
-        application/json:
-          schema:
-            type: object
-            properties:
-              message:
-                type: string
-                example: "The specified ... does not exist"
-            required:
-              - message
-    InternalServerError:
-      description: ""
-      content:
-        application/json:
-          schema:
-            type: object
-            properties:
-              message:
-                type: string
-                example: "An internal failure occurred."
-            required:
-              - message
-    ServiceUnavailable:
-      description: ""
-      content:
-        application/json:
-          schema:
-            type: object
-            properties:
-              message:
-                type: string
-                example: "The service is unavailable. Try your call again."
-            required:
-              - message
+openapi: 3.0.0
+info:
+  title: PlatIAgro Projects API
+  version: "0.1.0"
+  description: >
+    These are the docs for PlatIAgro Projects API.
+    The endpoints below are usually accessed by the PlatIAgro Web-UI.
+  license:
+    name: "Apache 2.0"
+    url: "http://www.apache.org/licenses/LICENSE-2.0.html"
+servers:
+  - url: http://localhost:8080
+tags:
+  - name: "Tasks"
+    description: >
+      Tasks are tools and algorithms that a data-scientist writes in Jupyter Notebooks.
+      You may use these tasks as a step of an experiment to perform model training or inference.
+  - name: "Projects"
+    description: >
+      Projects are a way to organize the problems a data-scientist is trying to solve.
+      In a project, you may test different experiments (hypothesis/solutions/models) that address the business question you are trying to answer.
+  - name: "Experiments"
+    description: >
+      Experiments allow data-scientists to draw sequential workflows using the tasks.
+      These workflows may describe the steps of data-preparation, data-modeling, or even a real-time inference service.
+  - name: "Operators"
+    description: >
+      An Operator is a single unit in an experiment flow.
+      When a data-scientist runs an experiment, the operator runs a Jupyter Notebook of its task.
+  - name: "Templates"
+    description: >
+      Templates are reusable workflows that a data-scientist may use to draw an experiment quickly.
+paths:
+  /tasks:
+    get:
+      summary: "List all tasks sorted by name in natural sort order."
+      tags:
+        - "Tasks"
+      parameters:
+        - in: query
+          name: name
+          schema:
+            type: string
+          description: Name filter
+        - in: query
+          name: page
+          schema:
+            type: integer
+          description: Page number
+        - in: query
+          name: page_size
+          schema:
+            type: integer
+          description: Page size
+        - in: query
+          name: order
+          schema:
+            type: string
+          example: uuid asc
+      responses:
+        "200":
+          $ref: "#/components/responses/Tasks"
+        "500":
+          $ref: "#/components/responses/InternalServerError"
+        "503":
+          $ref: "#/components/responses/ServiceUnavailable"
+    post:
+      summary: "Create a new task."
+      tags:
+        - "Tasks"
+      requestBody:
+        $ref: "#/components/requestBodies/TaskPost"
+      responses:
+        "200":
+          $ref: "#/components/responses/Task"
+        "400":
+          $ref: "#/components/responses/BadRequest"
+        "500":
+          $ref: "#/components/responses/InternalServerError"
+        "503":
+          $ref: "#/components/responses/ServiceUnavailable"
+  /tasks/{taskId}:
+    get:
+      summary: "Detail a specific task by ID."
+      tags:
+        - "Tasks"
+      parameters:
+        - name: taskId
+          in: path
+          required: true
+          schema:
+            type: string
+      responses:
+        "200":
+          $ref: "#/components/responses/Task"
+        "404":
+          $ref: "#/components/responses/NotFound"
+        "500":
+          $ref: "#/components/responses/InternalServerError"
+        "503":
+          $ref: "#/components/responses/ServiceUnavailable"
+    patch:
+      summary: "Update a task by ID."
+      tags:
+        - "Tasks"
+      parameters:
+        - name: taskId
+          in: path
+          required: true
+          schema:
+            type: string
+      requestBody:
+        $ref: "#/components/requestBodies/TaskPatch"
+      responses:
+        "200":
+          $ref: "#/components/responses/Task"
+        "400":
+          $ref: "#/components/responses/BadRequest"
+        "404":
+          $ref: "#/components/responses/NotFound"
+        "500":
+          $ref: "#/components/responses/InternalServerError"
+        "503":
+          $ref: "#/components/responses/ServiceUnavailable"
+    delete:
+      summary: "Delete a task by ID."
+      tags:
+        - "Tasks"
+      parameters:
+        - name: taskId
+          in: path
+          required: true
+          schema:
+            type: string
+      responses:
+        "200":
+          $ref: "#/components/responses/Message"
+        "404":
+          $ref: "#/components/responses/NotFound"
+        "500":
+          $ref: "#/components/responses/InternalServerError"
+        "503":
+          $ref: "#/components/responses/ServiceUnavailable"
+  /tasks/{taskId}/parameters:
+    get:
+      summary: "List all parameters."
+      tags:
+        - "Tasks"
+      parameters:
+        - name: taskId
+          in: path
+          required: true
+          schema:
+            type: string
+      responses:
+        "200":
+          $ref: "#/components/responses/Parameters"
+        "404":
+          $ref: "#/components/responses/NotFound"
+        "500":
+          $ref: "#/components/responses/InternalServerError"
+        "503":
+          $ref: "#/components/responses/ServiceUnavailable"
+  /projects:
+    get:
+      summary: "List all projects sorted by name in natural sort order."
+      tags:
+        - "Projects"
+      parameters:
+        - in: query
+          name: name
+          schema:
+            type: string
+          description: Name filter
+        - in: query
+          name: page
+          schema:
+            type: integer
+          description: Page number
+        - in: query
+          name: page_size
+          schema:
+            type: integer
+          description: Page size
+        - in: query
+          name: order
+          schema:
+            type: string
+          example: name asc
+      responses:
+        "200":
+          $ref: "#/components/responses/Projects"
+        "500":
+          $ref: "#/components/responses/InternalServerError"
+        "503":
+          $ref: "#/components/responses/ServiceUnavailable"
+    post:
+      summary: "Create a new project."
+      tags:
+        - "Projects"
+      requestBody:
+        $ref: "#/components/requestBodies/Project"
+      responses:
+        "200":
+          $ref: "#/components/responses/Project"
+        "400":
+          $ref: "#/components/responses/BadRequest"
+        "500":
+          $ref: "#/components/responses/InternalServerError"
+        "503":
+          $ref: "#/components/responses/ServiceUnavailable"
+  /projects/deleteprojects:
+    post:
+      summary: "delete projects by ids."
+      tags:
+        - "Projects"
+      requestBody:
+        $ref: "#/components/requestBodies/Deleteprojects"
+      responses:
+        "200":
+          $ref: "#/components/responses/Message"
+        "404":
+          $ref: "#/components/responses/NotFound"
+        "500":
+          $ref: "#/components/responses/InternalServerError"
+        "503":
+          $ref: "#/components/responses/ServiceUnavailable"
+  /projects/{projectId}:
+    get:
+      summary: "Detail a specific project by ID."
+      tags:
+        - "Projects"
+      parameters:
+        - name: projectId
+          in: path
+          required: true
+          schema:
+            type: string
+      responses:
+        "200":
+          $ref: "#/components/responses/Project"
+        "404":
+          $ref: "#/components/responses/NotFound"
+        "500":
+          $ref: "#/components/responses/InternalServerError"
+        "503":
+          $ref: "#/components/responses/ServiceUnavailable"
+    patch:
+      summary: "Update a project by ID."
+      tags:
+        - "Projects"
+      parameters:
+        - name: projectId
+          in: path
+          required: true
+          schema:
+            type: string
+      requestBody:
+        $ref: "#/components/requestBodies/Project"
+      responses:
+        "200":
+          $ref: "#/components/responses/Project"
+        "400":
+          $ref: "#/components/responses/BadRequest"
+        "404":
+          $ref: "#/components/responses/NotFound"
+        "500":
+          $ref: "#/components/responses/InternalServerError"
+        "503":
+          $ref: "#/components/responses/ServiceUnavailable"
+    delete:
+      summary: "Delete a project by ID."
+      tags:
+        - "Projects"
+      parameters:
+        - name: projectId
+          in: path
+          required: true
+          schema:
+            type: string
+      responses:
+        "200":
+          $ref: "#/components/responses/Message"
+        "404":
+          $ref: "#/components/responses/NotFound"
+        "500":
+          $ref: "#/components/responses/InternalServerError"
+        "503":
+          $ref: "#/components/responses/ServiceUnavailable"
+  /projects/{projectId}/experiments:
+    get:
+      summary: "List all experiments sorted by position in ascending order."
+      tags:
+        - "Experiments"
+      parameters:
+        - name: projectId
+          in: path
+          required: true
+          schema:
+            type: string
+      responses:
+        "200":
+          $ref: "#/components/responses/Experiments"
+        "404":
+          $ref: "#/components/responses/NotFound"
+        "500":
+          $ref: "#/components/responses/InternalServerError"
+        "503":
+          $ref: "#/components/responses/ServiceUnavailable"
+    post:
+      summary: "Create a new experiment."
+      tags:
+        - "Experiments"
+      parameters:
+        - name: projectId
+          in: path
+          required: true
+          schema:
+            type: string
+      requestBody:
+        $ref: "#/components/requestBodies/ExperimentPost"
+      responses:
+        "200":
+          $ref: "#/components/responses/Experiment"
+        "400":
+          $ref: "#/components/responses/BadRequest"
+        "404":
+          $ref: "#/components/responses/NotFound"
+        "500":
+          $ref: "#/components/responses/InternalServerError"
+        "503":
+          $ref: "#/components/responses/ServiceUnavailable"
+  /projects/{projectId}/experiments/{experimentId}:
+    get:
+      summary: "Detail a specific experiment by ID."
+      tags:
+        - "Experiments"
+      parameters:
+        - name: projectId
+          in: path
+          required: true
+          schema:
+            type: string
+        - name: experimentId
+          in: path
+          required: true
+          schema:
+            type: string
+      responses:
+        "200":
+          $ref: "#/components/responses/Experiment"
+        "404":
+          $ref: "#/components/responses/NotFound"
+        "500":
+          $ref: "#/components/responses/InternalServerError"
+        "503":
+          $ref: "#/components/responses/ServiceUnavailable"
+    patch:
+      summary: "Update an experiment by ID."
+      tags:
+        - "Experiments"
+      parameters:
+        - name: projectId
+          in: path
+          required: true
+          schema:
+            type: string
+        - name: experimentId
+          in: path
+          required: true
+          schema:
+            type: string
+      requestBody:
+        $ref: "#/components/requestBodies/ExperimentPatch"
+      responses:
+        "200":
+          $ref: "#/components/responses/Experiment"
+        "400":
+          $ref: "#/components/responses/BadRequest"
+        "404":
+          $ref: "#/components/responses/NotFound"
+        "500":
+          $ref: "#/components/responses/InternalServerError"
+        "503":
+          $ref: "#/components/responses/ServiceUnavailable"
+    delete:
+      summary: "Delete an experiment by ID."
+      tags:
+        - "Experiments"
+      parameters:
+        - name: projectId
+          in: path
+          required: true
+          schema:
+            type: string
+        - name: experimentId
+          in: path
+          required: true
+          schema:
+            type: string
+      responses:
+        "200":
+          $ref: "#/components/responses/Message"
+        "404":
+          $ref: "#/components/responses/NotFound"
+        "500":
+          $ref: "#/components/responses/InternalServerError"
+        "503":
+          $ref: "#/components/responses/ServiceUnavailable"
+  /projects/{projectId}/experiments/{experimentId}/operators:
+    get:
+      summary: "List all operators."
+      tags:
+        - "Operators"
+      parameters:
+        - name: projectId
+          in: path
+          required: true
+          schema:
+            type: string
+        - name: experimentId
+          in: path
+          required: true
+          schema:
+            type: string
+      responses:
+        "200":
+          $ref: "#/components/responses/Operators"
+        "404":
+          $ref: "#/components/responses/NotFound"
+        "500":
+          $ref: "#/components/responses/InternalServerError"
+        "503":
+          $ref: "#/components/responses/ServiceUnavailable"
+    post:
+      summary: "Create a new operator."
+      tags:
+        - "Operators"
+      parameters:
+        - name: projectId
+          in: path
+          required: true
+          schema:
+            type: string
+        - name: experimentId
+          in: path
+          required: true
+          schema:
+            type: string
+      requestBody:
+        $ref: "#/components/requestBodies/OperatorPost"
+      responses:
+        "200":
+          $ref: "#/components/responses/Operator"
+        "400":
+          $ref: "#/components/responses/BadRequest"
+        "404":
+          $ref: "#/components/responses/NotFound"
+        "500":
+          $ref: "#/components/responses/InternalServerError"
+        "503":
+          $ref: "#/components/responses/ServiceUnavailable"
+  /projects/{projectId}/experiments/{experimentId}/operators/{operatorId}:
+    patch:
+      summary: "Update an operator by ID."
+      tags:
+        - "Operators"
+      parameters:
+        - name: projectId
+          in: path
+          required: true
+          schema:
+            type: string
+        - name: experimentId
+          in: path
+          required: true
+          schema:
+            type: string
+        - name: operatorId
+          in: path
+          required: true
+          schema:
+            type: string
+      requestBody:
+        $ref: "#/components/requestBodies/OperatorPatch"
+      responses:
+        "200":
+          $ref: "#/components/responses/Operator"
+        "400":
+          $ref: "#/components/responses/BadRequest"
+        "404":
+          $ref: "#/components/responses/NotFound"
+        "500":
+          $ref: "#/components/responses/InternalServerError"
+        "503":
+          $ref: "#/components/responses/ServiceUnavailable"
+    delete:
+      summary: "Delete an operator by ID."
+      tags:
+        - "Operators"
+      parameters:
+        - name: projectId
+          in: path
+          required: true
+          schema:
+            type: string
+        - name: experimentId
+          in: path
+          required: true
+          schema:
+            type: string
+        - name: operatorId
+          in: path
+          required: true
+          schema:
+            type: string
+      responses:
+        "200":
+          $ref: "#/components/responses/Message"
+        "404":
+          $ref: "#/components/responses/NotFound"
+        "500":
+          $ref: "#/components/responses/InternalServerError"
+        "503":
+          $ref: "#/components/responses/ServiceUnavailable"
+  /projects/{projectId}/experiments/{experimentId}/operators/{operatorId}/dataset:
+    get:
+      summary: "List datasets paginated."
+      tags:
+        - "Operators"
+      parameters:
+        - name: projectId
+          in: path
+          required: true
+          schema:
+            type: string
+        - name: experimentId
+          in: path
+          required: true
+          schema:
+            type: string
+        - name: operatorId
+          in: path
+          required: true
+          schema:
+            type: string
+        - in: query
+          name: page
+          schema:
+            type: integer
+          description: Page number
+        - in: query
+          name: page_size
+          schema:
+            type: integer
+          description: Page size
+      responses:
+        "200":
+          $ref: "#/components/responses/Datasets"
+        "500":
+          $ref: "#/components/responses/InternalServerError"
+        "503":
+          $ref: "#/components/responses/ServiceUnavailable"
+  /projects/{projectId}/experiments/{experimentId}/operators/{operatorId}/figures:
+    get:
+      summary: "List all figures."
+      tags:
+        - "Operators"
+      parameters:
+        - name: projectId
+          in: path
+          required: true
+          schema:
+            type: string
+        - name: experimentId
+          in: path
+          required: true
+          schema:
+            type: string
+        - name: operatorId
+          in: path
+          required: true
+          schema:
+            type: string
+      responses:
+        "200":
+          $ref: "#/components/responses/Figures"
+        "500":
+          $ref: "#/components/responses/InternalServerError"
+        "503":
+          $ref: "#/components/responses/ServiceUnavailable"
+  /projects/{projectId}/experiments/{experimentId}/operators/{operatorId}/metrics:
+    get:
+      summary: "List all metrics."
+      tags:
+        - "Operators"
+      parameters:
+        - name: projectId
+          in: path
+          required: true
+          schema:
+            type: string
+        - name: experimentId
+          in: path
+          required: true
+          schema:
+            type: string
+        - name: operatorId
+          in: path
+          required: true
+          schema:
+            type: string
+      responses:
+        "200":
+          $ref: "#/components/responses/Metrics"
+        "404":
+          $ref: "#/components/responses/NotFound"
+        "500":
+          $ref: "#/components/responses/InternalServerError"
+        "503":
+          $ref: "#/components/responses/ServiceUnavailable"
+  /projects/{projectId}/experiments/{experimentId}/operators/{operatorId}/logs:
+    get:
+      summary: "Get logs from Jupyter Notebook"
+      tags:
+        - "Operators"
+      parameters:
+        - name: projectId
+          in: path
+          required: true
+          schema:
+            type: string
+        - name: experimentId
+          in: path
+          required: true
+          schema:
+            type: string
+        - name: operatorId
+          in: path
+          required: true
+          schema:
+            type: string
+      responses:
+        "200":
+          $ref: "#/components/responses/Logs"
+        "404":
+          $ref: "#/components/responses/NotFound"
+        "500":
+          $ref: "#/components/responses/InternalServerError"
+        "503":
+          $ref: "#/components/responses/ServiceUnavailable"
+  /templates:
+    get:
+      summary: "List all templates sorted by name in natural sort order."
+      tags:
+        - "Templates"
+      responses:
+        "200":
+          $ref: "#/components/responses/Templates"
+        "500":
+          $ref: "#/components/responses/InternalServerError"
+        "503":
+          $ref: "#/components/responses/ServiceUnavailable"
+    post:
+      summary: "Create a new template from an experiment."
+      tags:
+        - "Templates"
+      requestBody:
+        $ref: "#/components/requestBodies/TemplatePost"
+      responses:
+        "200":
+          $ref: "#/components/responses/Template"
+        "400":
+          $ref: "#/components/responses/BadRequest"
+        "500":
+          $ref: "#/components/responses/InternalServerError"
+        "503":
+          $ref: "#/components/responses/ServiceUnavailable"
+  /templates/{templateId}:
+    get:
+      summary: "Detail a specific template by ID."
+      tags:
+        - "Templates"
+      parameters:
+        - name: templateId
+          in: path
+          required: true
+          schema:
+            type: string
+      responses:
+        "200":
+          $ref: "#/components/responses/Template"
+        "404":
+          $ref: "#/components/responses/NotFound"
+        "500":
+          $ref: "#/components/responses/InternalServerError"
+        "503":
+          $ref: "#/components/responses/ServiceUnavailable"
+    patch:
+      summary: "Update a template by ID."
+      tags:
+        - "Templates"
+      parameters:
+        - name: templateId
+          in: path
+          required: true
+          schema:
+            type: string
+      requestBody:
+        $ref: "#/components/requestBodies/TemplatePatch"
+      responses:
+        "200":
+          $ref: "#/components/responses/Template"
+        "400":
+          $ref: "#/components/responses/BadRequest"
+        "404":
+          $ref: "#/components/responses/NotFound"
+        "500":
+          $ref: "#/components/responses/InternalServerError"
+        "503":
+          $ref: "#/components/responses/ServiceUnavailable"
+    delete:
+      summary: "Delete a template by ID."
+      tags:
+        - "Templates"
+      parameters:
+        - name: templateId
+          in: path
+          required: true
+          schema:
+            type: string
+      responses:
+        "200":
+          $ref: "#/components/responses/Message"
+        "404":
+          $ref: "#/components/responses/NotFound"
+        "500":
+          $ref: "#/components/responses/InternalServerError"
+        "503":
+          $ref: "#/components/responses/ServiceUnavailable"
+components:
+  schemas:
+    Task:
+      type: object
+      properties:
+        uuid:
+          type: string
+          format: uuid
+        name:
+          type: string
+        description:
+          type: string
+        commands:
+          type: array
+          items:
+            type: string
+        tags:
+          type: array
+          items:
+            type: string
+            enum: [DEFAULT, FEATURE_ENGINEERING, PREDICTOR]
+        parameters:
+          type: array
+          items:
+            oneOf:
+              - $ref: "#/components/schemas/Parameter"
+        createdAt:
+          type: string
+          format: date-time
+        updatedAt:
+          type: string
+          format: date-time
+    Tasks:
+      type: object
+      properties:
+        tasks:
+          type: array
+          items:
+            oneOf:
+              - $ref: "#/components/schemas/Task"
+        total:
+          type: integer
+    TaskEmpty:
+      type: object
+      properties:
+        name:
+          type: string
+        description:
+          type: string
+        tags:
+          type: array
+          items:
+            type: string
+        commands:
+          type: array
+          items:
+            type: string
+        image:
+          type: string
+    TaskCopyFrom:
+      type: object
+      properties:
+        name:
+          type: string
+        description:
+          type: string
+        tags:
+          type: array
+          items:
+            type: string
+        commands:
+          type: array
+          items:
+            type: string
+        image:
+          type: string
+        copyFrom:
+          type: string
+          format: uuid
+    TaskNotebooks:
+      type: object
+      properties:
+        name:
+          type: string
+        description:
+          type: string
+        tags:
+          type: array
+          items:
+            type: string
+        commands:
+          type: array
+          items:
+            type: string
+        image:
+          type: string
+        deploymentNotebook:
+          type: object
+        experimentNotebook:
+          type: object
+    Parameter:
+      type: object
+      properties:
+        type:
+          type: string
+          enum: [string, integer]
+        name:
+          type: string
+        default:
+          type: string
+    Parameters:
+      type: array
+      items:
+        oneOf:
+          - $ref: "#/components/schemas/Parameter"
+    Project:
+      type: object
+      properties:
+        uuid:
+          type: string
+          format: uuid
+        name:
+          type: string
+        description:
+          type: string
+        experiments:
+          type: array
+          items:
+            oneOf:
+              - $ref: "#/components/schemas/Experiment"
+        createdAt:
+          type: string
+          format: date-time
+        updatedAt:
+          type: string
+          format: date-time
+    Projects:
+      type: object
+      properties:
+        projects:
+          type: array
+          items:
+            oneOf:
+              - $ref: "#/components/schemas/Project"
+        total:
+          type: integer
+    Experiment:
+      type: object
+      properties:
+        uuid:
+          type: string
+          format: uuid
+        name:
+          type: string
+        position:
+          type: integer
+        isActive:
+          type: boolean
+        projectId:
+          type: string
+          format: uuid
+        operators:
+          type: array
+          items:
+            oneOf:
+              - $ref: "#/components/schemas/Operator"
+        createdAt:
+          type: string
+          format: date-time
+        updatedAt:
+          type: string
+          format: date-time
+    Experiments:
+      type: array
+      items:
+        oneOf:
+          - $ref: "#/components/schemas/Experiment"
+    Operator:
+      type: object
+      properties:
+        uuid:
+          type: string
+          format: uuid
+        taskId:
+          type: string
+          format: uuid
+        dependencies:
+          type: array
+          items:
+            type: string
+            format: uuid
+        parameters:
+          type: object
+          additionalProperties:
+            type: string
+        experimentId:
+          type: string
+          format: uuid
+        positionX:
+          type: number
+          format: float
+        positionY:
+          type: number
+          format: float
+        createdAt:
+          type: string
+          format: date-time
+        updatedAt:
+          type: string
+          format: date-time
+    Operators:
+      type: array
+      items:
+        allOf:
+          - $ref: "#/components/schemas/Operator"
+          - type: object
+            properties:
+              status:
+                type: string
+                enum: [Unset, Setted up]
+                example: Setted up
+    Datasets:
+      type: array
+      items:
+        oneOf:
+          - type: object
+            properties:
+              columns:
+                type: array
+                items:
+                  oneOf:
+                    - type: string
+                      example: "SepalLengthCm"
+                    - type: string
+                      example: "Species"
+              data:
+                type: array
+                items:
+                  oneOf:
+                    - type: array
+                      items:
+                        oneOf:
+                          - type: number
+                            example: 5.1
+                          - type: string
+                            example: "Iris-setosa"
+              total:
+                type: number
+                example: 2
+    Figures:
+      type: array
+      items:
+        oneOf:
+          - type: string
+            example: "data:image/png;base64,iVBORw0KGgoAAAANSUhEUgAAAMAAAAC6CAIAAAB3B9X3AAAAAXNSR0IArs4c6QAAAARnQU1BAACxjwv8YQUAAAAJcEhZcwAADsMAAA7DAcdvqGQAAAG6SURBVHhe7dIxAQAADMOg+TfdicgLGrhBIBCJQCQCkQhEIhCJQCQCkQhEIhCJQCQCkQhEIhCJQCQCkQhEIhCJQCQCkQhEIhCJQCQCkQhEIhCJQCQCkQhEIhCJQCQCkQhEIhCJQCQCkQhEIhCJQCQCkQhEIhCJQCQCkQhEIhCJQCQCkQhEIhCJQCQCkQhEIhCJQCQCkQhEIhCJQCQCkQhEIhCJQCQCkQhEIhCJQCQCkQhEIhCJQCQCkQhEIhCJQCQCkQhEIhCJQCQCkQhEIhCJQCQCkQhEIhCJQCQCkQhEIhCJQCQCkQhEIhCJQCQCkQhEIhCJQCQCkQhEIhCJQCQCkQhEIhCJQCQCkQhEIhCJQCQCkQhEIhCJQCQCkQhEIhCJQCQCkQhEIhCJQCQCkQhEIhCJQCQCkQhEIhCJQCQCkQhEIhCJQCQCkQhEIhCJQCQCkQhEIhCJQCQCkQhEIhCJQCQCkQhEIhCJQCQCkQhEIhCJQCQCkQhEIhCJQCQCkQhEIhCJQCQCkQhEIhCJQCQCkQhEIhCJQCQCkQhEIhCJQCQCkQhEIhCJQCQCkQhEIhCJQCQCkQhEIhDB9ho69eEGiUHfAAAAAElFTkSuQmCC"
+    Metrics:
+      type: array
+      items:
+        oneOf:
+          - type: object
+            example:
+              metric_name: metric_value
+    Logs:
+      type: object
+      properties:
+        cellType:
+          type: string
+          example: "code"
+        executionCount:
+          type: integer
+          example: 6
+        output:
+          type: object
+          properties:
+            errorName:
+              type: string
+              example: "KeyError"
+            errorValue:
+              type: string
+              example: "['species']"
+            traceback:
+              type: array
+              items:
+                type: string
+                example:
+                  - "---------------------------------------------------------------------------"
+                  - "KeyError                                  Traceback (most recent call last)"
+                  - "<ipython-input-6-3c08f8d95ae4> in <module>"
+                  - "----> 1 df.dropna(subset = [target],inplace=True)"
+                  - "      2 y = df[target].to_numpy()"
+                  - ""
+                  - "/opt/conda/lib/python3.7/site-packages/pandas/core/frame.py in dropna(self, axis, how, thresh, subset, inplace)"
+                  - "   4857                 check = indices == -1"
+                  - "   4858                 if check.any():"
+                  - "-> 4859                     raise KeyError(list(np.compress(check, subset)))"
+                  - "   4860                 agg_obj = self.take(indices, axis=agg_axis)"
+                  - "   4861 "
+                  - ""
+                  - "KeyError: ['species']"
+    Template:
+      type: object
+      properties:
+        uuid:
+          type: string
+          format: uuid
+        name:
+          type: string
+        operators:
+          type: array
+          items:
+            type: object
+            properties:
+              taskId:
+                type: string
+                format: uuid
+              dependencies:
+                type: array
+                items:
+                  type: string
+                  format: uuid
+        createdAt:
+          type: string
+          format: date-time
+        updatedAt:
+          type: string
+          format: date-time
+    Templates:
+      type: array
+      items:
+        oneOf:
+          - $ref: "#/components/schemas/Template"
+  requestBodies:
+    TaskPost:
+      content:
+        application/json:
+          schema:
+            oneOf:
+              - $ref: "#/components/schemas/TaskEmpty"
+              - $ref: "#/components/schemas/TaskCopyFrom"
+              - $ref: "#/components/schemas/TaskNotebooks"
+          examples:
+            empty:
+              summary: Empty notebooks
+              value:
+                name: string
+                description: string
+                tags: ["DEFAULT"]
+                commands: ["cmd"]
+                image: platiagro/platiagro-notebook-image:0.1.0
+            copyFrom:
+              summary: Notebooks from another task
+              value:
+                name: string
+                description: string
+                tags: ["DEFAULT"]
+                commands: ["cmd"]
+                image: platiagro/platiagro-notebook-image:0.1.0
+                copyFrom: 3fa85f64-5717-4562-b3fc-2c963f66afa6
+            notebook:
+              summary: Notebooks from request body
+              value:
+                name: string
+                description: string
+                tags: ["DEFAULT"]
+                commands: ["cmd"]
+                image: platiagro/platiagro-notebook-image:0.1.0
+                deploymentNotebook:
+                  {
+                    "cells":
+                      [
+                        {
+                          "cell_type": "code",
+                          "execution_count": null,
+                          "metadata": {},
+                          "outputs": [],
+                          "source": [],
+                        },
+                      ],
+                    "metadata":
+                      {
+                        "kernelspec":
+                          {
+                            "display_name": "Python 3",
+                            "language": "python",
+                            "name": "python3",
+                          },
+                        "language_info":
+                          {
+                            "codemirror_mode":
+                              { "name": "ipython", "version": 3 },
+                            "file_extension": ".py",
+                            "mimetype": "text/x-python",
+                            "name": "python",
+                            "nbconvert_exporter": "python",
+                            "pygments_lexer": "ipython3",
+                            "version": "3.6.9",
+                          },
+                      },
+                    "nbformat": 4,
+                    "nbformat_minor": 4,
+                  }
+                experimentNotebook:
+                  {
+                    "cells":
+                      [
+                        {
+                          "cell_type": "code",
+                          "execution_count": null,
+                          "metadata": {},
+                          "outputs": [],
+                          "source": [],
+                        },
+                      ],
+                    "metadata":
+                      {
+                        "kernelspec":
+                          {
+                            "display_name": "Python 3",
+                            "language": "python",
+                            "name": "python3",
+                          },
+                        "language_info":
+                          {
+                            "codemirror_mode":
+                              { "name": "ipython", "version": 3 },
+                            "file_extension": ".py",
+                            "mimetype": "text/x-python",
+                            "name": "python",
+                            "nbconvert_exporter": "python",
+                            "pygments_lexer": "ipython3",
+                            "version": "3.6.9",
+                          },
+                      },
+                    "nbformat": 4,
+                    "nbformat_minor": 4,
+                  }
+    TaskPatch:
+      content:
+        application/json:
+          schema:
+            $ref: "#/components/schemas/TaskNotebooks"
+          example:
+            name: string
+            description: string
+            tags: ["DEFAULT"]
+            deploymentNotebook:
+              {
+                "cells":
+                  [
+                    {
+                      "cell_type": "code",
+                      "execution_count": null,
+                      "metadata": {},
+                      "outputs": [],
+                      "source": [],
+                    },
+                  ],
+                "metadata":
+                  {
+                    "kernelspec":
+                      {
+                        "display_name": "Python 3",
+                        "language": "python",
+                        "name": "python3",
+                      },
+                    "language_info":
+                      {
+                        "codemirror_mode": { "name": "ipython", "version": 3 },
+                        "file_extension": ".py",
+                        "mimetype": "text/x-python",
+                        "name": "python",
+                        "nbconvert_exporter": "python",
+                        "pygments_lexer": "ipython3",
+                        "version": "3.6.9",
+                      },
+                  },
+                "nbformat": 4,
+                "nbformat_minor": 4,
+              }
+            experimentNotebook:
+              {
+                "cells":
+                  [
+                    {
+                      "cell_type": "code",
+                      "execution_count": null,
+                      "metadata": {},
+                      "outputs": [],
+                      "source": [],
+                    },
+                  ],
+                "metadata":
+                  {
+                    "kernelspec":
+                      {
+                        "display_name": "Python 3",
+                        "language": "python",
+                        "name": "python3",
+                      },
+                    "language_info":
+                      {
+                        "codemirror_mode": { "name": "ipython", "version": 3 },
+                        "file_extension": ".py",
+                        "mimetype": "text/x-python",
+                        "name": "python",
+                        "nbconvert_exporter": "python",
+                        "pygments_lexer": "ipython3",
+                        "version": "3.6.9",
+                      },
+                  },
+                "nbformat": 4,
+                "nbformat_minor": 4,
+              }
+    Project:
+      content:
+        application/json:
+          schema:
+            type: object
+            properties:
+              name:
+                type: string
+              description:
+                type: string
+
+    Deleteprojects:
+      content:
+        application/json:
+          schema:
+            type: array
+            items:
+              properties:
+                uuid:
+                  type: string
+
+    ExperimentPost:
+      content:
+        application/json:
+          schema:
+            type: object
+            properties:
+              name:
+                type: string
+              copyFrom:
+                type: string
+    ExperimentPatch:
+      content:
+        application/json:
+          schema:
+            type: object
+            properties:
+              name:
+                type: string
+              position:
+                type: integer
+              isActive:
+                type: boolean
+              templateId:
+                type: string
+                format: uuid
+    OperatorPost:
+      content:
+        application/json:
+          schema:
+            type: object
+            properties:
+              taskId:
+                type: string
+              dependencies:
+                type: array
+                items:
+                  type: string
+                  format: uuid
+              parameters:
+                type: object
+                additionalProperties:
+                  type: string
+              positionX:
+                type: number
+                format: float
+              positionY:
+                type: number
+                format: float
+    OperatorPatch:
+      content:
+        application/json:
+          schema:
+            type: object
+            properties:
+              taskId:
+                type: string
+              dependencies:
+                type: array
+                items:
+                  type: string
+                  format: uuid
+              parameters:
+                type: object
+                additionalProperties:
+                  type: string
+              positionX:
+                type: number
+                format: float
+              positionY:
+                type: number
+                format: float
+    TemplatePost:
+      content:
+        application/json:
+          schema:
+            type: object
+            properties:
+              name:
+                type: string
+              experimentId:
+                type: string
+                format: uuid
+    TemplatePatch:
+      content:
+        application/json:
+          schema:
+            type: object
+            properties:
+              name:
+                type: string
+  responses:
+    Task:
+      description: ""
+      content:
+        application/json:
+          schema:
+            $ref: "#/components/schemas/Task"
+    Tasks:
+      description: ""
+      content:
+        application/json:
+          schema:
+            $ref: "#/components/schemas/Tasks"
+    Parameters:
+      description: ""
+      content:
+        application/json:
+          schema:
+            $ref: "#/components/schemas/Parameters"
+    Project:
+      description: ""
+      content:
+        application/json:
+          schema:
+            $ref: "#/components/schemas/Project"
+    Projects:
+      description: ""
+      content:
+        application/json:
+          schema:
+            $ref: "#/components/schemas/Projects"
+    Experiment:
+      description: ""
+      content:
+        application/json:
+          schema:
+            $ref: "#/components/schemas/Experiment"
+    Experiments:
+      description: ""
+      content:
+        application/json:
+          schema:
+            $ref: "#/components/schemas/Experiments"
+    Operator:
+      description: ""
+      content:
+        application/json:
+          schema:
+            $ref: "#/components/schemas/Operator"
+    Operators:
+      description: ""
+      content:
+        application/json:
+          schema:
+            $ref: "#/components/schemas/Operators"
+    Datasets:
+      description: ""
+      content:
+        application/json:
+          schema:
+            $ref: "#/components/schemas/Datasets"
+    Figures:
+      description: ""
+      content:
+        application/json:
+          schema:
+            $ref: "#/components/schemas/Figures"
+    Metrics:
+      description: ""
+      content:
+        application/json:
+          schema:
+            $ref: "#/components/schemas/Metrics"
+    Logs:
+      description: ""
+      content:
+        application/json:
+          schema:
+            $ref: "#/components/schemas/Logs"
+    Template:
+      description: ""
+      content:
+        application/json:
+          schema:
+            $ref: "#/components/schemas/Template"
+    Templates:
+      description: ""
+      content:
+        application/json:
+          schema:
+            $ref: "#/components/schemas/Templates"
+    Message:
+      description: ""
+      content:
+        application/json:
+          schema:
+            type: object
+            properties:
+              message:
+                type: string
+            required:
+              - message
+    BadRequest:
+      description: ""
+      content:
+        application/json:
+          schema:
+            type: object
+            properties:
+              message:
+                type: string
+            required:
+              - message
+    NotFound:
+      description: ""
+      content:
+        application/json:
+          schema:
+            type: object
+            properties:
+              message:
+                type: string
+                example: "The specified ... does not exist"
+            required:
+              - message
+    InternalServerError:
+      description: ""
+      content:
+        application/json:
+          schema:
+            type: object
+            properties:
+              message:
+                type: string
+                example: "An internal failure occurred."
+            required:
+              - message
+    ServiceUnavailable:
+      description: ""
+      content:
+        application/json:
+          schema:
+            type: object
+            properties:
+              message:
+                type: string
+                example: "The service is unavailable. Try your call again."
+            required:
+              - message
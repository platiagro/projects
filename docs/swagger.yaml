openapi: 3.0.0
info:
  title: PlatIAgro Projects API
  version: "0.2.0"
  description: >
    These are the docs for PlatIAgro Projects API.
    The endpoints below are usually accessed by the PlatIAgro Web-UI.
  license:
    name: "Apache 2.0"
    url: "http://www.apache.org/licenses/LICENSE-2.0.html"
servers:
  - url: http://localhost:8080
tags:
  - name: "Tasks"
    description: >
      Tasks are tools and algorithms that a data-scientist writes in Jupyter Notebooks or in a Docker image.
      You may use these tasks as a step of an experiment to perform model training or inference.
  - name: "Projects"
    description: >
      Projects are a way to organize the problems a data-scientist is trying to solve.
      In a project, you may test different experiments (hypothesis/solutions/models) that address the business question you are trying to answer.
  - name: "Experiments"
    description: >
      Experiments allow data-scientists to draw acyclic workflows using tasks.
      These workflows may describe the steps of data-preparation, data-modeling.
  - name: "Experiment Runs"
    description: >
      Runs are the executions of an experiment.
      Each run start from the first step and generates its own results.
  - name: "Deployments"
    description: >
      Deployments allow drawing sequential workflows for real-time inference.
      These workflows are accessible by HTTP via REST endpoints.
  - name: "Deployment Runs"
    description: >
      Runs are the executions of a deployment.
      Each run start from the first step and generates its own results.
  - name: "Predictions"
    description: >
      Predictions send a request with file data to seldon deployment.
  - name: "Results"
    description: >
      Results are the outputs of experiment runs.
      They are: figures, metrics, datasets and log messages.
  - name: "Comparisons"
    description: >
      Comparisons organize results from different experiments for evaluation/comparision.
  - name: "Operators"
    description: >
      An Operator is a single unit in an experiment or deployment flow.
      When a data-scientist runs an experiment, the operator runs a Jupyter Notebook of its task.
  - name: "Templates"
    description: >
      Templates are reusable workflows that a data-scientist may use to draw an experiment quickly.
paths:
  /tasks:
    get:
      summary: "List tasks. Supports pagination, and sorting."
      tags:
        - "Tasks"
      parameters:
        - in: query
          name: name
          schema:
            type: string
          description: Name filter
        - in: query
          name: page
          schema:
            type: integer
          description: Page number
        - in: query
          name: page_size
          schema:
            type: integer
          description: Page size
        - in: query
          name: order
          schema:
            type: string
          example: uuid asc
      responses:
        "200":
          $ref: "#/components/responses/Tasks"
        "500":
          $ref: "#/components/responses/InternalServerError"
        "503":
          $ref: "#/components/responses/ServiceUnavailable"
    post:
      summary: "Create a new task."
      tags:
        - "Tasks"
      requestBody:
        $ref: "#/components/requestBodies/TaskPost"
      responses:
        "200":
          $ref: "#/components/responses/Task"
        "400":
          $ref: "#/components/responses/BadRequest"
        "500":
          $ref: "#/components/responses/InternalServerError"
        "503":
          $ref: "#/components/responses/ServiceUnavailable"
  /tasks/{taskId}:
    get:
      summary: "Detail a specific task by ID."
      tags:
        - "Tasks"
      parameters:
        - name: taskId
          in: path
          required: true
          schema:
            type: string
            format: uuid
      responses:
        "200":
          $ref: "#/components/responses/Task"
        "404":
          $ref: "#/components/responses/NotFound"
        "500":
          $ref: "#/components/responses/InternalServerError"
        "503":
          $ref: "#/components/responses/ServiceUnavailable"
    patch:
      summary: "Update a task by ID."
      tags:
        - "Tasks"
      parameters:
        - name: taskId
          in: path
          required: true
          schema:
            type: string
            format: uuid
      requestBody:
        $ref: "#/components/requestBodies/TaskPatch"
      responses:
        "200":
          $ref: "#/components/responses/Task"
        "400":
          $ref: "#/components/responses/BadRequest"
        "404":
          $ref: "#/components/responses/NotFound"
        "500":
          $ref: "#/components/responses/InternalServerError"
        "503":
          $ref: "#/components/responses/ServiceUnavailable"
    delete:
      summary: "Delete a task by ID."
      tags:
        - "Tasks"
      parameters:
        - name: taskId
          in: path
          required: true
          schema:
            type: string
      responses:
        "200":
          $ref: "#/components/responses/Message"
        "404":
          $ref: "#/components/responses/NotFound"
        "500":
          $ref: "#/components/responses/InternalServerError"
        "503":
          $ref: "#/components/responses/ServiceUnavailable"
  /tasks/{taskId}/parameters:
    get:
      summary: "List all parameters."
      tags:
        - "Tasks"
      parameters:
        - name: taskId
          in: path
          required: true
          schema:
            type: string
            format: uuid
      responses:
        "200":
          $ref: "#/components/responses/Parameters"
        "404":
          $ref: "#/components/responses/NotFound"
        "500":
          $ref: "#/components/responses/InternalServerError"
        "503":
          $ref: "#/components/responses/ServiceUnavailable"
  /projects:
    get:
      summary: "List projects. Supports pagination, and sorting."
      tags:
        - "Projects"
      parameters:
        - in: query
          name: name
          schema:
            type: string
          description: Name filter
        - in: query
          name: page
          schema:
            type: integer
          description: Page number
        - in: query
          name: page_size
          schema:
            type: integer
          description: Page size
        - in: query
          name: order
          schema:
            type: string
          example: name asc
      responses:
        "200":
          $ref: "#/components/responses/Projects"
        "500":
          $ref: "#/components/responses/InternalServerError"
        "503":
          $ref: "#/components/responses/ServiceUnavailable"
    post:
      summary: "Create a new project."
      tags:
        - "Projects"
      requestBody:
        $ref: "#/components/requestBodies/Project"
      responses:
        "200":
          $ref: "#/components/responses/Project"
        "400":
          $ref: "#/components/responses/BadRequest"
        "500":
          $ref: "#/components/responses/InternalServerError"
        "503":
          $ref: "#/components/responses/ServiceUnavailable"
  /projects/deleteprojects:
    post:
      summary: "Delete multiple projects."
      tags:
        - "Projects"
      requestBody:
        $ref: "#/components/requestBodies/Deleteprojects"
      responses:
        "200":
          $ref: "#/components/responses/Message"
        "404":
          $ref: "#/components/responses/NotFound"
        "500":
          $ref: "#/components/responses/InternalServerError"
        "503":
          $ref: "#/components/responses/ServiceUnavailable"
  /projects/{projectId}:
    get:
      summary: "Detail a specific project by ID."
      tags:
        - "Projects"
      parameters:
        - name: projectId
          in: path
          required: true
          schema:
            type: string
            format: uuid
      responses:
        "200":
          $ref: "#/components/responses/Project"
        "404":
          $ref: "#/components/responses/NotFound"
        "500":
          $ref: "#/components/responses/InternalServerError"
        "503":
          $ref: "#/components/responses/ServiceUnavailable"
    patch:
      summary: "Update a project by ID."
      tags:
        - "Projects"
      parameters:
        - name: projectId
          in: path
          required: true
          schema:
            type: string
            format: uuid
      requestBody:
        $ref: "#/components/requestBodies/Project"
      responses:
        "200":
          $ref: "#/components/responses/Project"
        "400":
          $ref: "#/components/responses/BadRequest"
        "404":
          $ref: "#/components/responses/NotFound"
        "500":
          $ref: "#/components/responses/InternalServerError"
        "503":
          $ref: "#/components/responses/ServiceUnavailable"
    delete:
      summary: "Delete a project by ID."
      tags:
        - "Projects"
      parameters:
        - name: projectId
          in: path
          required: true
          schema:
            type: string
            format: uuid
      responses:
        "200":
          $ref: "#/components/responses/Message"
        "404":
          $ref: "#/components/responses/NotFound"
        "500":
          $ref: "#/components/responses/InternalServerError"
        "503":
          $ref: "#/components/responses/ServiceUnavailable"
  /projects/{projectId}/comparisons:
    get:
      summary: "List all comparisons sorted by created_at in ascending order."
      tags:
        - "Comparisons"
      parameters:
        - name: projectId
          in: path
          required: true
          schema:
            type: string
            format: uuid
      responses:
        "200":
          $ref: "#/components/responses/Comparisons"
        "404":
          $ref: "#/components/responses/NotFound"
        "500":
          $ref: "#/components/responses/InternalServerError"
        "503":
          $ref: "#/components/responses/ServiceUnavailable"
    post:
      summary: "Create a new comparison."
      tags:
        - "Comparisons"
      parameters:
        - name: projectId
          in: path
          required: true
          schema:
            type: string
            format: uuid
      responses:
        "200":
          $ref: "#/components/responses/Comparison"
        "400":
          $ref: "#/components/responses/BadRequest"
        "404":
          $ref: "#/components/responses/NotFound"
        "500":
          $ref: "#/components/responses/InternalServerError"
        "503":
          $ref: "#/components/responses/ServiceUnavailable"
  /projects/{projectId}/comparisons/{comparisonId}:
    patch:
      summary: "Update a comparison by ID."
      tags:
        - "Comparisons"
      parameters:
        - name: projectId
          in: path
          required: true
          schema:
            type: string
            format: uuid
        - name: comparisonId
          in: path
          required: true
          schema:
            type: string
            format: uuid
      requestBody:
        $ref: "#/components/requestBodies/ComparisonPatch"
      responses:
        "200":
          $ref: "#/components/responses/Comparison"
        "400":
          $ref: "#/components/responses/BadRequest"
        "404":
          $ref: "#/components/responses/NotFound"
        "500":
          $ref: "#/components/responses/InternalServerError"
        "503":
          $ref: "#/components/responses/ServiceUnavailable"
    delete:
      summary: "Delete a comparison by ID."
      tags:
        - "Comparisons"
      parameters:
        - name: projectId
          in: path
          required: true
          schema:
            type: string
            format: uuid
        - name: comparisonId
          in: path
          required: true
          schema:
            type: string
            format: uuid
      responses:
        "200":
          $ref: "#/components/responses/Message"
        "404":
          $ref: "#/components/responses/NotFound"
        "500":
          $ref: "#/components/responses/InternalServerError"
        "503":
          $ref: "#/components/responses/ServiceUnavailable"
  /projects/{projectId}/experiments:
    get:
      summary: "List all experiments sorted by position in ascending order."
      tags:
        - "Experiments"
      parameters:
        - name: projectId
          in: path
          required: true
          schema:
            type: string
            format: uuid
      responses:
        "200":
          $ref: "#/components/responses/Experiments"
        "404":
          $ref: "#/components/responses/NotFound"
        "500":
          $ref: "#/components/responses/InternalServerError"
        "503":
          $ref: "#/components/responses/ServiceUnavailable"
    post:
      summary: "Create a new experiment."
      tags:
        - "Experiments"
      parameters:
        - name: projectId
          in: path
          required: true
          schema:
            type: string
            format: uuid
      requestBody:
        $ref: "#/components/requestBodies/ExperimentPost"
      responses:
        "200":
          $ref: "#/components/responses/Experiment"
        "400":
          $ref: "#/components/responses/BadRequest"
        "404":
          $ref: "#/components/responses/NotFound"
        "500":
          $ref: "#/components/responses/InternalServerError"
        "503":
          $ref: "#/components/responses/ServiceUnavailable"
  /projects/{projectId}/experiments/{experimentId}:
    get:
      summary: "Detail a specific experiment by ID."
      tags:
        - "Experiments"
      parameters:
        - name: projectId
          in: path
          required: true
          schema:
            type: string
            format: uuid
        - name: experimentId
          in: path
          required: true
          schema:
            type: string
            format: uuid
      responses:
        "200":
          $ref: "#/components/responses/Experiment"
        "404":
          $ref: "#/components/responses/NotFound"
        "500":
          $ref: "#/components/responses/InternalServerError"
        "503":
          $ref: "#/components/responses/ServiceUnavailable"
    patch:
      summary: "Update an experiment by ID."
      tags:
        - "Experiments"
      parameters:
        - name: projectId
          in: path
          required: true
          schema:
            type: string
            format: uuid
        - name: experimentId
          in: path
          required: true
          schema:
            type: string
            format: uuid
      requestBody:
        $ref: "#/components/requestBodies/ExperimentPatch"
      responses:
        "200":
          $ref: "#/components/responses/Experiment"
        "400":
          $ref: "#/components/responses/BadRequest"
        "404":
          $ref: "#/components/responses/NotFound"
        "500":
          $ref: "#/components/responses/InternalServerError"
        "503":
          $ref: "#/components/responses/ServiceUnavailable"
    delete:
      summary: "Delete an experiment by ID."
      tags:
        - "Experiments"
      parameters:
        - name: projectId
          in: path
          required: true
          schema:
            type: string
            format: uuid
        - name: experimentId
          in: path
          required: true
          schema:
            type: string
            format: uuid
      responses:
        "200":
          $ref: "#/components/responses/Message"
        "404":
          $ref: "#/components/responses/NotFound"
        "500":
          $ref: "#/components/responses/InternalServerError"
        "503":
          $ref: "#/components/responses/ServiceUnavailable"
  /projects/{projectId}/experiments/{experimentId}/operators:
    get:
      summary: "List all operators, unsorted."
      tags:
        - "Operators"
      parameters:
        - name: projectId
          in: path
          required: true
          schema:
            type: string
            format: uuid
        - name: experimentId
          in: path
          required: true
          schema:
            type: string
            format: uuid
      responses:
        "200":
          $ref: "#/components/responses/Operators"
        "404":
          $ref: "#/components/responses/NotFound"
        "500":
          $ref: "#/components/responses/InternalServerError"
        "503":
          $ref: "#/components/responses/ServiceUnavailable"
    post:
      summary: "Create a new operator."
      tags:
        - "Operators"
      parameters:
        - name: projectId
          in: path
          required: true
          schema:
            type: string
            format: uuid
        - name: experimentId
          in: path
          required: true
          schema:
            type: string
            format: uuid
      requestBody:
        $ref: "#/components/requestBodies/OperatorPost"
      responses:
        "200":
          $ref: "#/components/responses/Operator"
        "400":
          $ref: "#/components/responses/BadRequest"
        "404":
          $ref: "#/components/responses/NotFound"
        "500":
          $ref: "#/components/responses/InternalServerError"
        "503":
          $ref: "#/components/responses/ServiceUnavailable"
  /projects/{projectId}/experiments/{experimentId}/operators/{operatorId}:
    patch:
      summary: "Update an operator by ID."
      tags:
        - "Operators"
      parameters:
        - name: projectId
          in: path
          required: true
          schema:
            type: string
            format: uuid
        - name: experimentId
          in: path
          required: true
          schema:
            type: string
            format: uuid
        - name: operatorId
          in: path
          required: true
          schema:
            type: string
            format: uuid
      requestBody:
        $ref: "#/components/requestBodies/OperatorPatch"
      responses:
        "200":
          $ref: "#/components/responses/Operator"
        "400":
          $ref: "#/components/responses/BadRequest"
        "404":
          $ref: "#/components/responses/NotFound"
        "500":
          $ref: "#/components/responses/InternalServerError"
        "503":
          $ref: "#/components/responses/ServiceUnavailable"
    delete:
      summary: "Delete an operator by ID."
      tags:
        - "Operators"
      parameters:
        - name: projectId
          in: path
          required: true
          schema:
            type: string
            format: uuid
        - name: experimentId
          in: path
          required: true
          schema:
            type: string
            format: uuid
        - name: operatorId
          in: path
          required: true
          schema:
            type: string
            format: uuid
      responses:
        "200":
          $ref: "#/components/responses/Message"
        "404":
          $ref: "#/components/responses/NotFound"
        "500":
          $ref: "#/components/responses/InternalServerError"
        "503":
          $ref: "#/components/responses/ServiceUnavailable"
  /projects/{projectId}/experiments/{experimentId}/runs:
    get:
      summary: "List all experiment runs sorted by created_at in ascending order."
      tags:
        - "Experiment Runs"
      parameters:
        - in: path
          name: projectId
          required: true
          schema:
            type: string
            format: uuid
        - name: experimentId
          in: path
          required: true
          schema:
            type: string
            format: uuid
      responses:
        "200":
          $ref: "#/components/responses/Run"
        "400":
          $ref: "#/components/responses/BadRequest"
        "500":
          $ref: "#/components/responses/InternalServerError"
        "503":
          $ref: "#/components/responses/ServiceUnavailable"
    post:
      summary: "Create a new experiment run."
      tags:
        - "Experiment Runs"
      parameters:
        - in: path
          name: projectId
          required: true
          schema:
            type: string
            format: uuid
        - name: experimentId
          in: path
          required: true
          schema:
            type: string
            format: uuid
      requestBody:
        $ref: "#/components/requestBodies/RunPost"
      responses:
        "200":
          $ref: "#/components/responses/Run"
        "400":
          $ref: "#/components/responses/BadRequest"
        "500":
          $ref: "#/components/responses/InternalServerError"
        "503":
          $ref: "#/components/responses/ServiceUnavailable"
  /projects/{projectId}/experiments/{experimentId}/runs/{runId}:
    get:
      summary: "Detail a specific experiment run by ID."
      tags:
        - "Experiment Runs"
      parameters:
        - in: path
          name: projectId
          required: true
          schema:
            type: string
            format: uuid
        - name: experimentId
          in: path
          required: true
          schema:
            type: string
            format: uuid
        - name: runId
          in: path
          required: true
          schema:
            type: string
            format: uuid
      responses:
        "200":
          $ref: "#/components/responses/Run"
        "400":
          $ref: "#/components/responses/BadRequest"
        "500":
          $ref: "#/components/responses/InternalServerError"
        "503":
          $ref: "#/components/responses/ServiceUnavailable"
    delete:
      summary: "Terminate an experiment run."
      tags:
        - "Experiment Runs"
      parameters:
        - in: path
          name: projectId
          required: true
          schema:
            type: string
            format: uuid
        - in: path
          name: experimentId
          required: true
          schema:
            type: string
            format: uuid
        - name: runId
          in: path
          required: true
          schema:
            type: string
            format: uuid
      responses:
        "200":
          $ref: "#/components/responses/Message"
        "400":
          $ref: "#/components/responses/BadRequest"
        "500":
          $ref: "#/components/responses/InternalServerError"
        "503":
          $ref: "#/components/responses/ServiceUnavailable"
  /projects/{projectId}/experiments/{experimentId}/runs/{runId}/retry:
    put:
      summary: "Re-initiate a failed or terminated experiment run."
      tags:
        - "Experiment Runs"
      parameters:
        - in: path
          name: projectId
          required: true
          schema:
            type: string
            format: uuid
        - in: path
          name: experimentId
          required: true
          schema:
            type: string
            format: uuid
        - name: runId
          in: path
          required: true
          schema:
            type: string
            format: uuid
      responses:
        "200":
          $ref: "#/components/responses/Message"
        "400":
          $ref: "#/components/responses/BadRequest"
        "500":
          $ref: "#/components/responses/InternalServerError"
        "503":
          $ref: "#/components/responses/ServiceUnavailable"
  /projects/{projectId}/experiments/{experimentId}/runs/{runId}/operators/{operatorId}/datasets:
    get:
      summary: "List datasets. Supports pagination."
      tags:
        - "Results"
      parameters:
        - in: path
          name: projectId
          required: true
          schema:
            type: string
            format: uuid
        - name: experimentId
          in: path
          required: true
          schema:
            type: string
            format: uuid
        - name: runId
          in: path
          required: true
          schema:
            type: string
            format: uuid
        - name: operatorId
          in: path
          required: true
          schema:
            type: string
            format: uuid
        - in: query
          name: page
          schema:
            type: integer
          description: Page number
        - in: query
          name: page_size
          schema:
            type: integer
          description: Page size
      responses:
        "200":
          $ref: "#/components/responses/Datasets"
        "404":
          $ref: "#/components/responses/NotFound"
        "500":
          $ref: "#/components/responses/InternalServerError"
        "503":
          $ref: "#/components/responses/ServiceUnavailable"
  /projects/{projectId}/experiments/{experimentId}/runs/{runId}/operators/{operatorId}/figures:
    get:
      summary: "List all figures"
      tags:
        - "Results"
      parameters:
        - in: path
          name: projectId
          required: true
          schema:
            type: string
            format: uuid
        - name: experimentId
          in: path
          required: true
          schema:
            type: string
            format: uuid
        - name: runId
          in: path
          required: true
          schema:
            type: string
            format: uuid
        - name: operatorId
          in: path
          required: true
          schema:
            type: string
            format: uuid
      responses:
        "200":
          $ref: "#/components/responses/Figures"
        "404":
          $ref: "#/components/responses/NotFound"
        "500":
          $ref: "#/components/responses/InternalServerError"
        "503":
          $ref: "#/components/responses/ServiceUnavailable"
  /projects/{projectId}/experiments/{experimentId}/runs/{runId}/operators/{operatorId}/metrics:
    get:
      summary: "List all metrics"
      tags:
        - "Results"
      parameters:
        - in: path
          name: projectId
          required: true
          schema:
            type: string
            format: uuid
        - name: experimentId
          in: path
          required: true
          schema:
            type: string
            format: uuid
        - name: runId
          in: path
          required: true
          schema:
            type: string
            format: uuid
        - name: operatorId
          in: path
          required: true
          schema:
            type: string
            format: uuid
      responses:
        "200":
          $ref: "#/components/responses/Metrics"
        "404":
          $ref: "#/components/responses/NotFound"
        "500":
          $ref: "#/components/responses/InternalServerError"
        "503":
          $ref: "#/components/responses/ServiceUnavailable"
  /projects/{projectId}/experiments/{experimentId}/runs/{runId}/operators/{operatorId}/logs:
    get:
      summary: "Get logs from Jupyter Notebook"
      tags:
        - "Results"
      parameters:
        - in: path
          name: projectId
          required: true
          schema:
            type: string
            format: uuid
        - name: experimentId
          in: path
          required: true
          schema:
            type: string
            format: uuid
        - name: runId
          in: path
          required: true
          schema:
            type: string
            format: uuid
        - name: operatorId
          in: path
          required: true
          schema:
            type: string
            format: uuid
      responses:
        "200":
          $ref: "#/components/responses/ExperimentLog"
        "404":
          $ref: "#/components/responses/NotFound"
        "500":
          $ref: "#/components/responses/InternalServerError"
        "503":
          $ref: "#/components/responses/ServiceUnavailable"
  /projects/{projectId}/deployments:
    get:
      summary: "List all deployments."
      tags:
        - "Deployments"
      parameters:
        - in: path
          name: projectId
          required: true
          schema:
            type: string
            format: uuid
      responses:
        "200":
          $ref: "#/components/responses/Deployments"
        "500":
          $ref: "#/components/responses/InternalServerError"
        "503":
          $ref: "#/components/responses/ServiceUnavailable"
    post:
      summary: "Create a new deployment."
      tags:
        - "Deployments"
      parameters:
        - in: path
          name: projectId
          required: true
          schema:
            type: string
            format: uuid
      requestBody:
        $ref: "#/components/requestBodies/DeploymentPost"
      responses:
        "200":
          $ref: "#/components/responses/Deployments"
        "400":
          $ref: "#/components/responses/BadRequest"
        "500":
          $ref: "#/components/responses/InternalServerError"
        "503":
          $ref: "#/components/responses/ServiceUnavailable"
  /projects/{projectId}/deployments/{deploymentId}:
    get:
      summary: "Detail a specific deployment by ID."
      tags:
        - "Deployments"
      parameters:
        - in: path
          name: projectId
          required: true
          schema:
            type: string
            format: uuid
        - in: path
          name: deploymentId
          required: true
          schema:
            type: string
            format: uuid
      responses:
        "200":
          $ref: "#/components/responses/Deployment"
        "500":
          $ref: "#/components/responses/InternalServerError"
        "503":
          $ref: "#/components/responses/ServiceUnavailable"
    patch:
      summary: "Update a deployment by ID."
      tags:
        - "Deployments"
      parameters:
        - in: path
          name: projectId
          required: true
          schema:
            type: string
            format: uuid
        - in: path
          name: deploymentId
          required: true
          schema:
            type: string
            format: uuid
      requestBody:
        $ref: "#/components/requestBodies/DeploymentPatch"
      responses:
        "200":
          $ref: "#/components/responses/Deployment"
        "400":
          $ref: "#/components/responses/BadRequest"
        "500":
          $ref: "#/components/responses/InternalServerError"
        "503":
          $ref: "#/components/responses/ServiceUnavailable"
    delete:
      summary: "Delete a deployment by ID."
      tags:
        - "Deployments"
      parameters:
        - in: path
          name: projectId
          required: true
          schema:
            type: string
            format: uuid
        - name: deploymentId
          in: path
          required: true
          schema:
            type: string
            format: uuid
      responses:
        "200":
          $ref: "#/components/responses/Message"
        "500":
          $ref: "#/components/responses/InternalServerError"
        "503":
          $ref: "#/components/responses/ServiceUnavailable"
  /projects/{projectId}/deployments/{deploymentId}/runs:
    get:
      summary: "List all experiment runs sorted by created_at in ascending order."
      tags:
        - "Deployment Runs"
      parameters:
        - in: path
          name: projectId
          required: true
          schema:
            type: string
            format: uuid
        - name: deploymentId
          in: path
          required: true
          schema:
            type: string
            format: uuid
      responses:
        "200":
          $ref: "#/components/responses/Run"
        "400":
          $ref: "#/components/responses/BadRequest"
        "500":
          $ref: "#/components/responses/InternalServerError"
        "503":
          $ref: "#/components/responses/ServiceUnavailable"
    post:
      summary: "Create a new deployment run."
      tags:
        - "Deployment Runs"
      parameters:
        - in: path
          name: projectId
          required: true
          schema:
            type: string
            format: uuid
        - name: deploymentId
          in: path
          required: true
          schema:
            type: string
            format: uuid
      requestBody:
        $ref: "#/components/requestBodies/RunPost"
      responses:
        "200":
          $ref: "#/components/responses/Run"
        "400":
          $ref: "#/components/responses/BadRequest"
        "500":
          $ref: "#/components/responses/InternalServerError"
        "503":
          $ref: "#/components/responses/ServiceUnavailable"
  /projects/{projectId}/deployments/{deploymentId}/runs/{runId}:
    get:
      summary: "Detail a specific deployment run by ID."
      tags:
        - "Deployment Runs"
      parameters:
        - in: path
          name: projectId
          required: true
          schema:
            type: string
            format: uuid
        - name: deploymentId
          in: path
          required: true
          schema:
            type: string
            format: uuid
        - name: runId
          in: path
          required: true
          schema:
            type: string
            format: uuid
      responses:
        "200":
          $ref: "#/components/responses/Run"
        "400":
          $ref: "#/components/responses/BadRequest"
        "500":
          $ref: "#/components/responses/InternalServerError"
        "503":
          $ref: "#/components/responses/ServiceUnavailable"
    delete:
      summary: "Terminate a deployment run."
      tags:
        - "Deployment Runs"
      parameters:
        - in: path
          name: projectId
          required: true
          schema:
            type: string
            format: uuid
        - in: path
          name: deploymentId
          required: true
          schema:
            type: string
            format: uuid
        - name: runId
          in: path
          required: true
          schema:
            type: string
            format: uuid
      responses:
        "200":
          $ref: "#/components/responses/Message"
        "400":
          $ref: "#/components/responses/BadRequest"
        "500":
          $ref: "#/components/responses/InternalServerError"
        "503":
          $ref: "#/components/responses/ServiceUnavailable"
<<<<<<< HEAD
  /projects/{projectId}/deployments/{deploymentId}/predictions:
    post:
      summary: "Create a new prediction sending a CSV file."
      tags:
        - "Predictions"
      requestBody:
        $ref: "#/components/requestBodies/PredictionPost"
=======
  /projects/{projectId}/deployments/{deploymentId}/runs/{runId}/logs:
    get:
      summary: "Get logs from a deployment run"
      tags:
        - "Results"
>>>>>>> 1068c6ba
      parameters:
        - in: path
          name: projectId
          required: true
          schema:
            type: string
            format: uuid
        - name: deploymentId
          in: path
          required: true
          schema:
            type: string
<<<<<<< HEAD
            format: uuid
      responses:
        "200":
          $ref: "#/components/responses/Prediction"
        "400":
          $ref: "#/components/responses/BadRequest"
        "404":
          $ref: "#/components/responses/NotFound"
        "500":
          $ref: "#/components/responses/InternalServerError"
=======
        - name: runId
          in: path
          required: true
          schema:
            type: string
      responses:
        "200":
          $ref: "#/components/responses/DeploymentLog"
        "500":
          $ref: "#/components/responses/InternalServerError"
        "503":
          $ref: "#/components/responses/ServiceUnavailable"
>>>>>>> 1068c6ba
  /templates:
    get:
      summary: "List all templates sorted by name in natural sort order."
      tags:
        - "Templates"
      responses:
        "200":
          $ref: "#/components/responses/Templates"
        "500":
          $ref: "#/components/responses/InternalServerError"
        "503":
          $ref: "#/components/responses/ServiceUnavailable"
    post:
      summary: "Create a new template from an experiment."
      tags:
        - "Templates"
      requestBody:
        $ref: "#/components/requestBodies/TemplatePost"
      responses:
        "200":
          $ref: "#/components/responses/Template"
        "400":
          $ref: "#/components/responses/BadRequest"
        "500":
          $ref: "#/components/responses/InternalServerError"
        "503":
          $ref: "#/components/responses/ServiceUnavailable"
  /templates/{templateId}:
    get:
      summary: "Detail a specific template by ID."
      tags:
        - "Templates"
      parameters:
        - name: templateId
          in: path
          required: true
          schema:
            type: string
            format: uuid
      responses:
        "200":
          $ref: "#/components/responses/Template"
        "404":
          $ref: "#/components/responses/NotFound"
        "500":
          $ref: "#/components/responses/InternalServerError"
        "503":
          $ref: "#/components/responses/ServiceUnavailable"
    patch:
      summary: "Update a template by ID."
      tags:
        - "Templates"
      parameters:
        - name: templateId
          in: path
          required: true
          schema:
            type: string
            format: uuid
      requestBody:
        $ref: "#/components/requestBodies/TemplatePatch"
      responses:
        "200":
          $ref: "#/components/responses/Template"
        "400":
          $ref: "#/components/responses/BadRequest"
        "404":
          $ref: "#/components/responses/NotFound"
        "500":
          $ref: "#/components/responses/InternalServerError"
        "503":
          $ref: "#/components/responses/ServiceUnavailable"
    delete:
      summary: "Delete a template by ID."
      tags:
        - "Templates"
      parameters:
        - name: templateId
          in: path
          required: true
          schema:
            type: string
            format: uuid
      responses:
        "200":
          $ref: "#/components/responses/Message"
        "404":
          $ref: "#/components/responses/NotFound"
        "500":
          $ref: "#/components/responses/InternalServerError"
        "503":
          $ref: "#/components/responses/ServiceUnavailable"
components:
  schemas:
    Comparison:
      type: object
      properties:
        uuid:
          type: string
          format: uuid
        projectId:
          type: string
          format: uuid
        experimentId:
          type: string
          format: uuid
        operatorId:
          type: string
          format: uuid
        runId:
          type: string
          format: uuid
        layout:
          type: object
          properties:
            x:
              type: number
            y:
              type: number
            w:
              type: number
            h:
              type: number
        createdAt:
          type: string
          format: date-time
        updatedAt:
          type: string
          format: date-time
    Comparisons:
      type: array
      items:
        oneOf:
          - $ref: "#/components/schemas/Comparison"
    Task:
      type: object
      properties:
        uuid:
          type: string
          format: uuid
        name:
          type: string
        description:
          type: string
        commands:
          type: array
          items:
            type: string
        tags:
          type: array
          items:
            type: string
            enum: [DEFAULT, FEATURE_ENGINEERING, PREDICTOR]
        parameters:
          type: array
          items:
            oneOf:
              - $ref: "#/components/schemas/Parameter"
        createdAt:
          type: string
          format: date-time
        updatedAt:
          type: string
          format: date-time
    Tasks:
      type: object
      properties:
        tasks:
          type: array
          items:
            oneOf:
              - $ref: "#/components/schemas/Task"
        total:
          type: integer
    TaskEmpty:
      type: object
      properties:
        name:
          type: string
        description:
          type: string
        tags:
          type: array
          items:
            type: string
    TaskDocker:
      type: object
      properties:
        name:
          type: string
        description:
          type: string
        tags:
          type: array
          items:
            type: string
        commands:
          type: array
          items:
            type: string
        arguments:
          type: array
          items:
            type: string
        image:
          type: string
    TaskCopyFrom:
      type: object
      properties:
        name:
          type: string
        description:
          type: string
        tags:
          type: array
          items:
            type: string
        copyFrom:
          type: string
          format: uuid
    TaskNotebooks:
      type: object
      properties:
        name:
          type: string
        description:
          type: string
        tags:
          type: array
          items:
            type: string
        deploymentNotebook:
          type: object
        experimentNotebook:
          type: object
    Parameter:
      type: object
      properties:
        type:
          type: string
          enum: [string, integer]
        name:
          type: string
        default:
          type: string
    Parameters:
      type: array
      items:
        oneOf:
          - $ref: "#/components/schemas/Parameter"
    Project:
      type: object
      properties:
        uuid:
          type: string
          format: uuid
        name:
          type: string
        description:
          type: string
        experiments:
          type: array
          items:
            oneOf:
              - $ref: "#/components/schemas/Experiment"
        createdAt:
          type: string
          format: date-time
        updatedAt:
          type: string
          format: date-time
        hasExperiment:
          type: string
        hasDeployment:
          type: string
        hasPreDeployment:
          type: string
    Projects:
      type: object
      properties:
        projects:
          type: array
          items:
            oneOf:
              - $ref: "#/components/schemas/Project"
        total:
          type: integer
    Experiment:
      type: object
      properties:
        uuid:
          type: string
          format: uuid
        name:
          type: string
        position:
          type: integer
        isActive:
          type: boolean
        projectId:
          type: string
          format: uuid
        operators:
          type: array
          items:
            allOf:
              - $ref: "#/components/schemas/Operator"
              - type: object
                properties:
                  status:
                    type: string
                    enum: [Unset, Setted up, Pending, Running, Failed, Successful]
                    example: Setted up
                    nullable: true
        createdAt:
          type: string
          format: date-time
        updatedAt:
          type: string
          format: date-time
    Experiments:
      type: array
      items:
        oneOf:
          - $ref: "#/components/schemas/Experiment"
    Deployment:
      type: object
      properties:
        createdAt:
          type: string
          format: date-time
        experimentId:
          type: string
          format: uuid
        isActive:
          type: boolean
        name:
          type: string
        operators:
          type: array
          items:
            oneOf:
              - $ref: "#/components/schemas/Operator"
        position:
          type: integer
        status:
          type: string
        uuid:
          type: string
          format: uuid
    Deployments:
      type: array
      items:
        $ref: "#/components/schemas/Deployment"
<<<<<<< HEAD
    Prediction:
      type: object
      properties:
        data:
          type: object
          properties:
            names:
              type: array
              items:
                type: string
            ndarray:
              type: array
              items:
                type: string
        meta:
          type: object
          properties:
            puid:
              type: string
            tags:
              type: object
            routing:
              type: object
            requestPath:
              type: object
            metrics:
              type: array
              items:
                type: string
              example: []
=======
    DeploymentExperiments:
      type: object
      properties:
        experiments:
          type: array
          items:
            type: string
            format: uuid
    DeploymentTemplate:
      type: object
      properties:
        templateId:
          type: string
          format: uuid
>>>>>>> 1068c6ba
    Operator:
      type: object
      properties:
        uuid:
          type: string
          format: uuid
        taskId:
          type: string
          format: uuid
        dependencies:
          type: array
          items:
            type: string
            format: uuid
        parameters:
          type: object
          additionalProperties:
            type: string
        experimentId:
          type: string
          format: uuid
        positionX:
          type: number
          format: float
        positionY:
          type: number
          format: float
        createdAt:
          type: string
          format: date-time
        updatedAt:
          type: string
          format: date-time
    Operators:
      type: array
      items:
        allOf:
          - $ref: "#/components/schemas/Operator"
          - type: object
            properties:
              status:
                type: string
                enum: [Unset, Setted up, Pending, Running, Failed, Successful]
                example: Setted up
    ExperimentLog:
      type: object
      properties:
        exception:
          type: string
          example: "KeyError"
        traceback:
          type: array
          items:
            type: string
            example:
              - "---------------------------------------------------------------------------"
              - "KeyError                                  Traceback (most recent call last)"
              - "<ipython-input-6-3c08f8d95ae4> in <module>"
              - "----> 1 df.dropna(subset = [target],inplace=True)"
              - "      2 y = df[target].to_numpy()"
              - ""
              - "/opt/conda/lib/python3.7/site-packages/pandas/core/frame.py in dropna(self, axis, how, thresh, subset, inplace)"
              - "   4857                 check = indices == -1"
              - "   4858                 if check.any():"
              - "-> 4859                     raise KeyError(list(np.compress(check, subset)))"
              - "   4860                 agg_obj = self.take(indices, axis=agg_axis)"
              - "   4861 "
              - ""
              - "KeyError: ['species']"
    DeploymentLog:
      type: array
      items:
        oneOf:
        - type: object
          properties:
            containerName:
              type: string
              example: Regressor Random Forest
            logs:
              type: array
              items:
                allOf:
                - type: object
                  properties:
                    level:
                      type: string
                      enum: [DEBUG, INFO, WARNING, ERROR]
                      example: INFO
                    message:
                      type: string
                      example: seldon_core.microservice:load_annotations:114 Found annotation deployment_version
                    timestamp:
                      type: string
                      format: date-time
            status:
              type: string
              enum: [Creating, Completed]
              example: Completed
    Datasets:
      type: array
      items:
        oneOf:
          - type: object
            properties:
              columns:
                type: array
                items:
                  oneOf:
                    - type: string
                      example: "SepalLengthCm"
                    - type: string
                      example: "Species"
              data:
                type: array
                items:
                  oneOf:
                    - type: array
                      items:
                        oneOf:
                          - type: number
                            example: 5.1
                          - type: string
                            example: "Iris-setosa"
              total:
                type: number
                example: 2
    Figures:
      type: array
      items:
        oneOf:
          - type: string
            example: "data:image/png;base64,iVBORw0KGgoAAAANSUhEUgAAAMAAAAC6CAIAAAB3B9X3AAAAAXNSR0IArs4c6QAAAARnQU1BAACxjwv8YQUAAAAJcEhZcwAADsMAAA7DAcdvqGQAAAG6SURBVHhe7dIxAQAADMOg+TfdicgLGrhBIBCJQCQCkQhEIhCJQCQCkQhEIhCJQCQCkQhEIhCJQCQCkQhEIhCJQCQCkQhEIhCJQCQCkQhEIhCJQCQCkQhEIhCJQCQCkQhEIhCJQCQCkQhEIhCJQCQCkQhEIhCJQCQCkQhEIhCJQCQCkQhEIhCJQCQCkQhEIhCJQCQCkQhEIhCJQCQCkQhEIhCJQCQCkQhEIhCJQCQCkQhEIhCJQCQCkQhEIhCJQCQCkQhEIhCJQCQCkQhEIhCJQCQCkQhEIhCJQCQCkQhEIhCJQCQCkQhEIhCJQCQCkQhEIhCJQCQCkQhEIhCJQCQCkQhEIhCJQCQCkQhEIhCJQCQCkQhEIhCJQCQCkQhEIhCJQCQCkQhEIhCJQCQCkQhEIhCJQCQCkQhEIhCJQCQCkQhEIhCJQCQCkQhEIhCJQCQCkQhEIhCJQCQCkQhEIhCJQCQCkQhEIhCJQCQCkQhEIhCJQCQCkQhEIhCJQCQCkQhEIhCJQCQCkQhEIhCJQCQCkQhEIhCJQCQCkQhEIhCJQCQCkQhEIhCJQCQCkQhEIhCJQCQCkQhEIhDB9ho69eEGiUHfAAAAAElFTkSuQmCC"
    Metrics:
      type: array
      items:
        oneOf:
          - type: object
            example:
              metric_name: metric_value
    Run:
      type: object
      properties:
        uuid:
          type: string
          format: uuid
        createdAt:
          type: string
          format: date-time
        operators:
          type: array
          items:
            type: object
            properties:
              operatorId:
                type: string
                format: uuid
              taskId:
                type: string
                format: uuid
              parameters:
                type: object
                example:
                  dataset: "/tmp/data/iris.csv"
                  target: "SepalLengthCm"
    Runs:
      type: array
      items:
        oneOf:
          - $ref: "#/components/schemas/Run"
    Template:
      type: object
      properties:
        uuid:
          type: string
          format: uuid
        name:
          type: string
        tasks:
          type: array
          items:
            type: object
            properties:
              uuid:
                type: string
                format: uuid
              taskId:
                type: string
                format: uuid
              dependencies:
                type: array
                items:
                  type: string
                  format: uuid
              positionX:
                type: number
                format: float
              positionY:
                type: number
                format: float
        createdAt:
          type: string
          format: date-time
        updatedAt:
          type: string
          format: date-time
    Templates:
      type: array
      items:
        oneOf:
          - $ref: "#/components/schemas/Template"
  requestBodies:
    ComparisonPatch:
      content:
        application/json:
          schema:
            type: object
            properties:
              experimentId:
                type: string
                format: uuid
              operatorId:
                type: string
                format: uuid
              runId:
                type: string
                format: uuid
              layout:
                type: object
                properties:
                  x:
                    type: number
                  y:
                    type: number
                  w:
                    type: number
                  h:
                    type: number
    TaskPost:
      content:
        application/json:
          schema:
            oneOf:
              - $ref: "#/components/schemas/TaskEmpty"
              - $ref: "#/components/schemas/TaskDocker"
              - $ref: "#/components/schemas/TaskCopyFrom"
              - $ref: "#/components/schemas/TaskNotebooks"
          examples:
            empty:
              summary: Empty notebooks
              value:
                name: string
                description: string
                tags: ["DEFAULT"]
            docker:
              summary: Custom docker image
              value:
                name: string
                description: string
                tags: ["DEFAULT"]
                commands: ["cmd"]
                arguments: ["arg"]
                image: your-custom-docker-image:tag
            copyFrom:
              summary: Copy another task
              value:
                name: string
                description: string
                tags: ["DEFAULT"]
                copyFrom: 3fa85f64-5717-4562-b3fc-2c963f66afa6
            notebook:
              summary: Upload notebooks in request body
              value:
                name: string
                description: string
                tags: ["DEFAULT"]
                deploymentNotebook:
                  {
                    "cells":
                      [
                        {
                          "cell_type": "code",
                          "execution_count": null,
                          "metadata": {},
                          "outputs": [],
                          "source": [],
                        },
                      ],
                    "metadata":
                      {
                        "kernelspec":
                          {
                            "display_name": "Python 3",
                            "language": "python",
                            "name": "python3",
                          },
                        "language_info":
                          {
                            "codemirror_mode":
                              { "name": "ipython", "version": 3 },
                            "file_extension": ".py",
                            "mimetype": "text/x-python",
                            "name": "python",
                            "nbconvert_exporter": "python",
                            "pygments_lexer": "ipython3",
                            "version": "3.6.9",
                          },
                      },
                    "nbformat": 4,
                    "nbformat_minor": 4,
                  }
                experimentNotebook:
                  {
                    "cells":
                      [
                        {
                          "cell_type": "code",
                          "execution_count": null,
                          "metadata": {},
                          "outputs": [],
                          "source": [],
                        },
                      ],
                    "metadata":
                      {
                        "kernelspec":
                          {
                            "display_name": "Python 3",
                            "language": "python",
                            "name": "python3",
                          },
                        "language_info":
                          {
                            "codemirror_mode":
                              { "name": "ipython", "version": 3 },
                            "file_extension": ".py",
                            "mimetype": "text/x-python",
                            "name": "python",
                            "nbconvert_exporter": "python",
                            "pygments_lexer": "ipython3",
                            "version": "3.6.9",
                          },
                      },
                    "nbformat": 4,
                    "nbformat_minor": 4,
                  }
    TaskPatch:
      content:
        application/json:
          schema:
            $ref: "#/components/schemas/TaskNotebooks"
          example:
            name: string
            description: string
            tags: ["DEFAULT"]
            commands: ["cmd"]
            arguments: ["arg"]
            image: your-custom-docker-image:tag
            deploymentNotebook:
              {
                "cells":
                  [
                    {
                      "cell_type": "code",
                      "execution_count": null,
                      "metadata": {},
                      "outputs": [],
                      "source": [],
                    },
                  ],
                "metadata":
                  {
                    "kernelspec":
                      {
                        "display_name": "Python 3",
                        "language": "python",
                        "name": "python3",
                      },
                    "language_info":
                      {
                        "codemirror_mode": { "name": "ipython", "version": 3 },
                        "file_extension": ".py",
                        "mimetype": "text/x-python",
                        "name": "python",
                        "nbconvert_exporter": "python",
                        "pygments_lexer": "ipython3",
                        "version": "3.6.9",
                      },
                  },
                "nbformat": 4,
                "nbformat_minor": 4,
              }
            experimentNotebook:
              {
                "cells":
                  [
                    {
                      "cell_type": "code",
                      "execution_count": null,
                      "metadata": {},
                      "outputs": [],
                      "source": [],
                    },
                  ],
                "metadata":
                  {
                    "kernelspec":
                      {
                        "display_name": "Python 3",
                        "language": "python",
                        "name": "python3",
                      },
                    "language_info":
                      {
                        "codemirror_mode": { "name": "ipython", "version": 3 },
                        "file_extension": ".py",
                        "mimetype": "text/x-python",
                        "name": "python",
                        "nbconvert_exporter": "python",
                        "pygments_lexer": "ipython3",
                        "version": "3.6.9",
                      },
                  },
                "nbformat": 4,
                "nbformat_minor": 4,
              }
    Project:
      content:
        application/json:
          schema:
            type: object
            properties:
              name:
                type: string
              description:
                type: string
    Deleteprojects:
      content:
        application/json:
          schema:
            type: array
            items:
              properties:
                uuid:
                  type: string
    ExperimentPost:
      content:
        application/json:
          schema:
            type: object
            properties:
              name:
                type: string
              copyFrom:
                type: string
    ExperimentPatch:
      content:
        application/json:
          schema:
            type: object
            properties:
              name:
                type: string
              position:
                type: integer
              isActive:
                type: boolean
              templateId:
                type: string
                format: uuid
    DeploymentPost:
      content:
        application/json:
          schema:
            oneOf:
              - $ref: "#/components/schemas/DeploymentExperiments"
              - $ref: "#/components/schemas/DeploymentTemplate"
          examples:
            experiments:
              summary: From a list of experiments
              value:
                experiments: ["3fa85f64-5717-4562-b3fc-2c963f66afa6"]
            template:
              summary: From a template
              value:
                templateId: "3fa85f64-5717-4562-b3fc-2c963f66afa6"
    DeploymentPatch:
      content:
        application/json:
          schema:
            type: object
            properties:
              isActive:
                type: boolean
              name:
                type: string
              position:
                type: integer
    PredictionPost:
      content:
        multipart/form-data:
          schema:
            type: object
            properties:
              file:
                type: string
                format: binary
    OperatorPost:
      content:
        application/json:
          schema:
            type: object
            properties:
              taskId:
                type: string
              dependencies:
                type: array
                items:
                  type: string
                  format: uuid
              parameters:
                type: object
                additionalProperties:
                  type: string
              positionX:
                type: number
                format: float
              positionY:
                type: number
                format: float
    OperatorPatch:
      content:
        application/json:
          schema:
            type: object
            properties:
              taskId:
                type: string
              dependencies:
                type: array
                items:
                  type: string
                  format: uuid
              parameters:
                type: object
                additionalProperties:
                  type: string
              positionX:
                type: number
                format: float
              positionY:
                type: number
                format: float
    RunPost:
      content:
        application/json:
          schema:
            type: object
            properties: {}
    TemplatePost:
      content:
        application/json:
          schema:
            type: object
            properties:
              name:
                type: string
              experimentId:
                type: string
                format: uuid
    TemplatePatch:
      content:
        application/json:
          schema:
            type: object
            properties:
              name:
                type: string
  responses:
    Comparison:
      description: ""
      content:
        application/json:
          schema:
            $ref: "#/components/schemas/Comparison"
    Comparisons:
      description: ""
      content:
        application/json:
          schema:
            $ref: "#/components/schemas/Comparisons"
    Task:
      description: ""
      content:
        application/json:
          schema:
            $ref: "#/components/schemas/Task"
    Tasks:
      description: ""
      content:
        application/json:
          schema:
            $ref: "#/components/schemas/Tasks"
    Parameters:
      description: ""
      content:
        application/json:
          schema:
            $ref: "#/components/schemas/Parameters"
    Project:
      description: ""
      content:
        application/json:
          schema:
            $ref: "#/components/schemas/Project"
    Projects:
      description: ""
      content:
        application/json:
          schema:
            $ref: "#/components/schemas/Projects"
    Experiment:
      description: ""
      content:
        application/json:
          schema:
            $ref: "#/components/schemas/Experiment"
    Experiments:
      description: ""
      content:
        application/json:
          schema:
            $ref: "#/components/schemas/Experiments"
    Deployment:
      description: ""
      content:
        application/json:
          schema:
            $ref: "#/components/schemas/Deployments"
    Deployments:
      description: ""
      content:
        application/json:
          schema:
            $ref: "#/components/schemas/Deployments"
    Prediction:
      description: ""
      content:
        application/json:
          schema:
            $ref: "#/components/schemas/Prediction"
    Operator:
      description: ""
      content:
        application/json:
          schema:
            $ref: "#/components/schemas/Operator"
    Operators:
      description: ""
      content:
        application/json:
          schema:
            $ref: "#/components/schemas/Operators"
    ExperimentLog:
      description: ""
      content:
        application/json:
          schema:
            $ref: "#/components/schemas/ExperimentLog"
    DeploymentLog:
      description: ""
      content:
        application/json:
          schema:
            $ref: "#/components/schemas/DeploymentLog"
    Datasets:
      description: ""
      content:
        application/json:
          schema:
            $ref: "#/components/schemas/Datasets"
    Figures:
      description: ""
      content:
        application/json:
          schema:
            $ref: "#/components/schemas/Figures"
    Metrics:
      description: ""
      content:
        application/json:
          schema:
            $ref: "#/components/schemas/Metrics"
    Run:
      description: ""
      content:
        application/json:
          schema:
            $ref: "#/components/schemas/Run"
    Runs:
      description: ""
      content:
        application/json:
          schema:
            $ref: "#/components/schemas/Runs"
    Template:
      description: ""
      content:
        application/json:
          schema:
            $ref: "#/components/schemas/Template"
    Templates:
      description: ""
      content:
        application/json:
          schema:
            $ref: "#/components/schemas/Templates"
    Message:
      description: ""
      content:
        application/json:
          schema:
            type: object
            properties:
              message:
                type: string
            required:
              - message
    BadRequest:
      description: ""
      content:
        application/json:
          schema:
            type: object
            properties:
              message:
                type: string
            required:
              - message
    NotFound:
      description: ""
      content:
        application/json:
          schema:
            type: object
            properties:
              message:
                type: string
                example: "The specified ... does not exist"
            required:
              - message
    InternalServerError:
      description: ""
      content:
        application/json:
          schema:
            type: object
            properties:
              message:
                type: string
                example: "An internal failure occurred."
            required:
              - message
    ServiceUnavailable:
      description: ""
      content:
        application/json:
          schema:
            type: object
            properties:
              message:
                type: string
                example: "The service is unavailable. Try your call again."
            required:
              - message
<|MERGE_RESOLUTION|>--- conflicted
+++ resolved
@@ -1,2455 +1,2459 @@
-openapi: 3.0.0
-info:
-  title: PlatIAgro Projects API
-  version: "0.2.0"
-  description: >
-    These are the docs for PlatIAgro Projects API.
-    The endpoints below are usually accessed by the PlatIAgro Web-UI.
-  license:
-    name: "Apache 2.0"
-    url: "http://www.apache.org/licenses/LICENSE-2.0.html"
-servers:
-  - url: http://localhost:8080
-tags:
-  - name: "Tasks"
-    description: >
-      Tasks are tools and algorithms that a data-scientist writes in Jupyter Notebooks or in a Docker image.
-      You may use these tasks as a step of an experiment to perform model training or inference.
-  - name: "Projects"
-    description: >
-      Projects are a way to organize the problems a data-scientist is trying to solve.
-      In a project, you may test different experiments (hypothesis/solutions/models) that address the business question you are trying to answer.
-  - name: "Experiments"
-    description: >
-      Experiments allow data-scientists to draw acyclic workflows using tasks.
-      These workflows may describe the steps of data-preparation, data-modeling.
-  - name: "Experiment Runs"
-    description: >
-      Runs are the executions of an experiment.
-      Each run start from the first step and generates its own results.
-  - name: "Deployments"
-    description: >
-      Deployments allow drawing sequential workflows for real-time inference.
-      These workflows are accessible by HTTP via REST endpoints.
-  - name: "Deployment Runs"
-    description: >
-      Runs are the executions of a deployment.
-      Each run start from the first step and generates its own results.
-  - name: "Predictions"
-    description: >
-      Predictions send a request with file data to seldon deployment.
-  - name: "Results"
-    description: >
-      Results are the outputs of experiment runs.
-      They are: figures, metrics, datasets and log messages.
-  - name: "Comparisons"
-    description: >
-      Comparisons organize results from different experiments for evaluation/comparision.
-  - name: "Operators"
-    description: >
-      An Operator is a single unit in an experiment or deployment flow.
-      When a data-scientist runs an experiment, the operator runs a Jupyter Notebook of its task.
-  - name: "Templates"
-    description: >
-      Templates are reusable workflows that a data-scientist may use to draw an experiment quickly.
-paths:
-  /tasks:
-    get:
-      summary: "List tasks. Supports pagination, and sorting."
-      tags:
-        - "Tasks"
-      parameters:
-        - in: query
-          name: name
-          schema:
-            type: string
-          description: Name filter
-        - in: query
-          name: page
-          schema:
-            type: integer
-          description: Page number
-        - in: query
-          name: page_size
-          schema:
-            type: integer
-          description: Page size
-        - in: query
-          name: order
-          schema:
-            type: string
-          example: uuid asc
-      responses:
-        "200":
-          $ref: "#/components/responses/Tasks"
-        "500":
-          $ref: "#/components/responses/InternalServerError"
-        "503":
-          $ref: "#/components/responses/ServiceUnavailable"
-    post:
-      summary: "Create a new task."
-      tags:
-        - "Tasks"
-      requestBody:
-        $ref: "#/components/requestBodies/TaskPost"
-      responses:
-        "200":
-          $ref: "#/components/responses/Task"
-        "400":
-          $ref: "#/components/responses/BadRequest"
-        "500":
-          $ref: "#/components/responses/InternalServerError"
-        "503":
-          $ref: "#/components/responses/ServiceUnavailable"
-  /tasks/{taskId}:
-    get:
-      summary: "Detail a specific task by ID."
-      tags:
-        - "Tasks"
-      parameters:
-        - name: taskId
-          in: path
-          required: true
-          schema:
-            type: string
-            format: uuid
-      responses:
-        "200":
-          $ref: "#/components/responses/Task"
-        "404":
-          $ref: "#/components/responses/NotFound"
-        "500":
-          $ref: "#/components/responses/InternalServerError"
-        "503":
-          $ref: "#/components/responses/ServiceUnavailable"
-    patch:
-      summary: "Update a task by ID."
-      tags:
-        - "Tasks"
-      parameters:
-        - name: taskId
-          in: path
-          required: true
-          schema:
-            type: string
-            format: uuid
-      requestBody:
-        $ref: "#/components/requestBodies/TaskPatch"
-      responses:
-        "200":
-          $ref: "#/components/responses/Task"
-        "400":
-          $ref: "#/components/responses/BadRequest"
-        "404":
-          $ref: "#/components/responses/NotFound"
-        "500":
-          $ref: "#/components/responses/InternalServerError"
-        "503":
-          $ref: "#/components/responses/ServiceUnavailable"
-    delete:
-      summary: "Delete a task by ID."
-      tags:
-        - "Tasks"
-      parameters:
-        - name: taskId
-          in: path
-          required: true
-          schema:
-            type: string
-      responses:
-        "200":
-          $ref: "#/components/responses/Message"
-        "404":
-          $ref: "#/components/responses/NotFound"
-        "500":
-          $ref: "#/components/responses/InternalServerError"
-        "503":
-          $ref: "#/components/responses/ServiceUnavailable"
-  /tasks/{taskId}/parameters:
-    get:
-      summary: "List all parameters."
-      tags:
-        - "Tasks"
-      parameters:
-        - name: taskId
-          in: path
-          required: true
-          schema:
-            type: string
-            format: uuid
-      responses:
-        "200":
-          $ref: "#/components/responses/Parameters"
-        "404":
-          $ref: "#/components/responses/NotFound"
-        "500":
-          $ref: "#/components/responses/InternalServerError"
-        "503":
-          $ref: "#/components/responses/ServiceUnavailable"
-  /projects:
-    get:
-      summary: "List projects. Supports pagination, and sorting."
-      tags:
-        - "Projects"
-      parameters:
-        - in: query
-          name: name
-          schema:
-            type: string
-          description: Name filter
-        - in: query
-          name: page
-          schema:
-            type: integer
-          description: Page number
-        - in: query
-          name: page_size
-          schema:
-            type: integer
-          description: Page size
-        - in: query
-          name: order
-          schema:
-            type: string
-          example: name asc
-      responses:
-        "200":
-          $ref: "#/components/responses/Projects"
-        "500":
-          $ref: "#/components/responses/InternalServerError"
-        "503":
-          $ref: "#/components/responses/ServiceUnavailable"
-    post:
-      summary: "Create a new project."
-      tags:
-        - "Projects"
-      requestBody:
-        $ref: "#/components/requestBodies/Project"
-      responses:
-        "200":
-          $ref: "#/components/responses/Project"
-        "400":
-          $ref: "#/components/responses/BadRequest"
-        "500":
-          $ref: "#/components/responses/InternalServerError"
-        "503":
-          $ref: "#/components/responses/ServiceUnavailable"
-  /projects/deleteprojects:
-    post:
-      summary: "Delete multiple projects."
-      tags:
-        - "Projects"
-      requestBody:
-        $ref: "#/components/requestBodies/Deleteprojects"
-      responses:
-        "200":
-          $ref: "#/components/responses/Message"
-        "404":
-          $ref: "#/components/responses/NotFound"
-        "500":
-          $ref: "#/components/responses/InternalServerError"
-        "503":
-          $ref: "#/components/responses/ServiceUnavailable"
-  /projects/{projectId}:
-    get:
-      summary: "Detail a specific project by ID."
-      tags:
-        - "Projects"
-      parameters:
-        - name: projectId
-          in: path
-          required: true
-          schema:
-            type: string
-            format: uuid
-      responses:
-        "200":
-          $ref: "#/components/responses/Project"
-        "404":
-          $ref: "#/components/responses/NotFound"
-        "500":
-          $ref: "#/components/responses/InternalServerError"
-        "503":
-          $ref: "#/components/responses/ServiceUnavailable"
-    patch:
-      summary: "Update a project by ID."
-      tags:
-        - "Projects"
-      parameters:
-        - name: projectId
-          in: path
-          required: true
-          schema:
-            type: string
-            format: uuid
-      requestBody:
-        $ref: "#/components/requestBodies/Project"
-      responses:
-        "200":
-          $ref: "#/components/responses/Project"
-        "400":
-          $ref: "#/components/responses/BadRequest"
-        "404":
-          $ref: "#/components/responses/NotFound"
-        "500":
-          $ref: "#/components/responses/InternalServerError"
-        "503":
-          $ref: "#/components/responses/ServiceUnavailable"
-    delete:
-      summary: "Delete a project by ID."
-      tags:
-        - "Projects"
-      parameters:
-        - name: projectId
-          in: path
-          required: true
-          schema:
-            type: string
-            format: uuid
-      responses:
-        "200":
-          $ref: "#/components/responses/Message"
-        "404":
-          $ref: "#/components/responses/NotFound"
-        "500":
-          $ref: "#/components/responses/InternalServerError"
-        "503":
-          $ref: "#/components/responses/ServiceUnavailable"
-  /projects/{projectId}/comparisons:
-    get:
-      summary: "List all comparisons sorted by created_at in ascending order."
-      tags:
-        - "Comparisons"
-      parameters:
-        - name: projectId
-          in: path
-          required: true
-          schema:
-            type: string
-            format: uuid
-      responses:
-        "200":
-          $ref: "#/components/responses/Comparisons"
-        "404":
-          $ref: "#/components/responses/NotFound"
-        "500":
-          $ref: "#/components/responses/InternalServerError"
-        "503":
-          $ref: "#/components/responses/ServiceUnavailable"
-    post:
-      summary: "Create a new comparison."
-      tags:
-        - "Comparisons"
-      parameters:
-        - name: projectId
-          in: path
-          required: true
-          schema:
-            type: string
-            format: uuid
-      responses:
-        "200":
-          $ref: "#/components/responses/Comparison"
-        "400":
-          $ref: "#/components/responses/BadRequest"
-        "404":
-          $ref: "#/components/responses/NotFound"
-        "500":
-          $ref: "#/components/responses/InternalServerError"
-        "503":
-          $ref: "#/components/responses/ServiceUnavailable"
-  /projects/{projectId}/comparisons/{comparisonId}:
-    patch:
-      summary: "Update a comparison by ID."
-      tags:
-        - "Comparisons"
-      parameters:
-        - name: projectId
-          in: path
-          required: true
-          schema:
-            type: string
-            format: uuid
-        - name: comparisonId
-          in: path
-          required: true
-          schema:
-            type: string
-            format: uuid
-      requestBody:
-        $ref: "#/components/requestBodies/ComparisonPatch"
-      responses:
-        "200":
-          $ref: "#/components/responses/Comparison"
-        "400":
-          $ref: "#/components/responses/BadRequest"
-        "404":
-          $ref: "#/components/responses/NotFound"
-        "500":
-          $ref: "#/components/responses/InternalServerError"
-        "503":
-          $ref: "#/components/responses/ServiceUnavailable"
-    delete:
-      summary: "Delete a comparison by ID."
-      tags:
-        - "Comparisons"
-      parameters:
-        - name: projectId
-          in: path
-          required: true
-          schema:
-            type: string
-            format: uuid
-        - name: comparisonId
-          in: path
-          required: true
-          schema:
-            type: string
-            format: uuid
-      responses:
-        "200":
-          $ref: "#/components/responses/Message"
-        "404":
-          $ref: "#/components/responses/NotFound"
-        "500":
-          $ref: "#/components/responses/InternalServerError"
-        "503":
-          $ref: "#/components/responses/ServiceUnavailable"
-  /projects/{projectId}/experiments:
-    get:
-      summary: "List all experiments sorted by position in ascending order."
-      tags:
-        - "Experiments"
-      parameters:
-        - name: projectId
-          in: path
-          required: true
-          schema:
-            type: string
-            format: uuid
-      responses:
-        "200":
-          $ref: "#/components/responses/Experiments"
-        "404":
-          $ref: "#/components/responses/NotFound"
-        "500":
-          $ref: "#/components/responses/InternalServerError"
-        "503":
-          $ref: "#/components/responses/ServiceUnavailable"
-    post:
-      summary: "Create a new experiment."
-      tags:
-        - "Experiments"
-      parameters:
-        - name: projectId
-          in: path
-          required: true
-          schema:
-            type: string
-            format: uuid
-      requestBody:
-        $ref: "#/components/requestBodies/ExperimentPost"
-      responses:
-        "200":
-          $ref: "#/components/responses/Experiment"
-        "400":
-          $ref: "#/components/responses/BadRequest"
-        "404":
-          $ref: "#/components/responses/NotFound"
-        "500":
-          $ref: "#/components/responses/InternalServerError"
-        "503":
-          $ref: "#/components/responses/ServiceUnavailable"
-  /projects/{projectId}/experiments/{experimentId}:
-    get:
-      summary: "Detail a specific experiment by ID."
-      tags:
-        - "Experiments"
-      parameters:
-        - name: projectId
-          in: path
-          required: true
-          schema:
-            type: string
-            format: uuid
-        - name: experimentId
-          in: path
-          required: true
-          schema:
-            type: string
-            format: uuid
-      responses:
-        "200":
-          $ref: "#/components/responses/Experiment"
-        "404":
-          $ref: "#/components/responses/NotFound"
-        "500":
-          $ref: "#/components/responses/InternalServerError"
-        "503":
-          $ref: "#/components/responses/ServiceUnavailable"
-    patch:
-      summary: "Update an experiment by ID."
-      tags:
-        - "Experiments"
-      parameters:
-        - name: projectId
-          in: path
-          required: true
-          schema:
-            type: string
-            format: uuid
-        - name: experimentId
-          in: path
-          required: true
-          schema:
-            type: string
-            format: uuid
-      requestBody:
-        $ref: "#/components/requestBodies/ExperimentPatch"
-      responses:
-        "200":
-          $ref: "#/components/responses/Experiment"
-        "400":
-          $ref: "#/components/responses/BadRequest"
-        "404":
-          $ref: "#/components/responses/NotFound"
-        "500":
-          $ref: "#/components/responses/InternalServerError"
-        "503":
-          $ref: "#/components/responses/ServiceUnavailable"
-    delete:
-      summary: "Delete an experiment by ID."
-      tags:
-        - "Experiments"
-      parameters:
-        - name: projectId
-          in: path
-          required: true
-          schema:
-            type: string
-            format: uuid
-        - name: experimentId
-          in: path
-          required: true
-          schema:
-            type: string
-            format: uuid
-      responses:
-        "200":
-          $ref: "#/components/responses/Message"
-        "404":
-          $ref: "#/components/responses/NotFound"
-        "500":
-          $ref: "#/components/responses/InternalServerError"
-        "503":
-          $ref: "#/components/responses/ServiceUnavailable"
-  /projects/{projectId}/experiments/{experimentId}/operators:
-    get:
-      summary: "List all operators, unsorted."
-      tags:
-        - "Operators"
-      parameters:
-        - name: projectId
-          in: path
-          required: true
-          schema:
-            type: string
-            format: uuid
-        - name: experimentId
-          in: path
-          required: true
-          schema:
-            type: string
-            format: uuid
-      responses:
-        "200":
-          $ref: "#/components/responses/Operators"
-        "404":
-          $ref: "#/components/responses/NotFound"
-        "500":
-          $ref: "#/components/responses/InternalServerError"
-        "503":
-          $ref: "#/components/responses/ServiceUnavailable"
-    post:
-      summary: "Create a new operator."
-      tags:
-        - "Operators"
-      parameters:
-        - name: projectId
-          in: path
-          required: true
-          schema:
-            type: string
-            format: uuid
-        - name: experimentId
-          in: path
-          required: true
-          schema:
-            type: string
-            format: uuid
-      requestBody:
-        $ref: "#/components/requestBodies/OperatorPost"
-      responses:
-        "200":
-          $ref: "#/components/responses/Operator"
-        "400":
-          $ref: "#/components/responses/BadRequest"
-        "404":
-          $ref: "#/components/responses/NotFound"
-        "500":
-          $ref: "#/components/responses/InternalServerError"
-        "503":
-          $ref: "#/components/responses/ServiceUnavailable"
-  /projects/{projectId}/experiments/{experimentId}/operators/{operatorId}:
-    patch:
-      summary: "Update an operator by ID."
-      tags:
-        - "Operators"
-      parameters:
-        - name: projectId
-          in: path
-          required: true
-          schema:
-            type: string
-            format: uuid
-        - name: experimentId
-          in: path
-          required: true
-          schema:
-            type: string
-            format: uuid
-        - name: operatorId
-          in: path
-          required: true
-          schema:
-            type: string
-            format: uuid
-      requestBody:
-        $ref: "#/components/requestBodies/OperatorPatch"
-      responses:
-        "200":
-          $ref: "#/components/responses/Operator"
-        "400":
-          $ref: "#/components/responses/BadRequest"
-        "404":
-          $ref: "#/components/responses/NotFound"
-        "500":
-          $ref: "#/components/responses/InternalServerError"
-        "503":
-          $ref: "#/components/responses/ServiceUnavailable"
-    delete:
-      summary: "Delete an operator by ID."
-      tags:
-        - "Operators"
-      parameters:
-        - name: projectId
-          in: path
-          required: true
-          schema:
-            type: string
-            format: uuid
-        - name: experimentId
-          in: path
-          required: true
-          schema:
-            type: string
-            format: uuid
-        - name: operatorId
-          in: path
-          required: true
-          schema:
-            type: string
-            format: uuid
-      responses:
-        "200":
-          $ref: "#/components/responses/Message"
-        "404":
-          $ref: "#/components/responses/NotFound"
-        "500":
-          $ref: "#/components/responses/InternalServerError"
-        "503":
-          $ref: "#/components/responses/ServiceUnavailable"
-  /projects/{projectId}/experiments/{experimentId}/runs:
-    get:
-      summary: "List all experiment runs sorted by created_at in ascending order."
-      tags:
-        - "Experiment Runs"
-      parameters:
-        - in: path
-          name: projectId
-          required: true
-          schema:
-            type: string
-            format: uuid
-        - name: experimentId
-          in: path
-          required: true
-          schema:
-            type: string
-            format: uuid
-      responses:
-        "200":
-          $ref: "#/components/responses/Run"
-        "400":
-          $ref: "#/components/responses/BadRequest"
-        "500":
-          $ref: "#/components/responses/InternalServerError"
-        "503":
-          $ref: "#/components/responses/ServiceUnavailable"
-    post:
-      summary: "Create a new experiment run."
-      tags:
-        - "Experiment Runs"
-      parameters:
-        - in: path
-          name: projectId
-          required: true
-          schema:
-            type: string
-            format: uuid
-        - name: experimentId
-          in: path
-          required: true
-          schema:
-            type: string
-            format: uuid
-      requestBody:
-        $ref: "#/components/requestBodies/RunPost"
-      responses:
-        "200":
-          $ref: "#/components/responses/Run"
-        "400":
-          $ref: "#/components/responses/BadRequest"
-        "500":
-          $ref: "#/components/responses/InternalServerError"
-        "503":
-          $ref: "#/components/responses/ServiceUnavailable"
-  /projects/{projectId}/experiments/{experimentId}/runs/{runId}:
-    get:
-      summary: "Detail a specific experiment run by ID."
-      tags:
-        - "Experiment Runs"
-      parameters:
-        - in: path
-          name: projectId
-          required: true
-          schema:
-            type: string
-            format: uuid
-        - name: experimentId
-          in: path
-          required: true
-          schema:
-            type: string
-            format: uuid
-        - name: runId
-          in: path
-          required: true
-          schema:
-            type: string
-            format: uuid
-      responses:
-        "200":
-          $ref: "#/components/responses/Run"
-        "400":
-          $ref: "#/components/responses/BadRequest"
-        "500":
-          $ref: "#/components/responses/InternalServerError"
-        "503":
-          $ref: "#/components/responses/ServiceUnavailable"
-    delete:
-      summary: "Terminate an experiment run."
-      tags:
-        - "Experiment Runs"
-      parameters:
-        - in: path
-          name: projectId
-          required: true
-          schema:
-            type: string
-            format: uuid
-        - in: path
-          name: experimentId
-          required: true
-          schema:
-            type: string
-            format: uuid
-        - name: runId
-          in: path
-          required: true
-          schema:
-            type: string
-            format: uuid
-      responses:
-        "200":
-          $ref: "#/components/responses/Message"
-        "400":
-          $ref: "#/components/responses/BadRequest"
-        "500":
-          $ref: "#/components/responses/InternalServerError"
-        "503":
-          $ref: "#/components/responses/ServiceUnavailable"
-  /projects/{projectId}/experiments/{experimentId}/runs/{runId}/retry:
-    put:
-      summary: "Re-initiate a failed or terminated experiment run."
-      tags:
-        - "Experiment Runs"
-      parameters:
-        - in: path
-          name: projectId
-          required: true
-          schema:
-            type: string
-            format: uuid
-        - in: path
-          name: experimentId
-          required: true
-          schema:
-            type: string
-            format: uuid
-        - name: runId
-          in: path
-          required: true
-          schema:
-            type: string
-            format: uuid
-      responses:
-        "200":
-          $ref: "#/components/responses/Message"
-        "400":
-          $ref: "#/components/responses/BadRequest"
-        "500":
-          $ref: "#/components/responses/InternalServerError"
-        "503":
-          $ref: "#/components/responses/ServiceUnavailable"
-  /projects/{projectId}/experiments/{experimentId}/runs/{runId}/operators/{operatorId}/datasets:
-    get:
-      summary: "List datasets. Supports pagination."
-      tags:
-        - "Results"
-      parameters:
-        - in: path
-          name: projectId
-          required: true
-          schema:
-            type: string
-            format: uuid
-        - name: experimentId
-          in: path
-          required: true
-          schema:
-            type: string
-            format: uuid
-        - name: runId
-          in: path
-          required: true
-          schema:
-            type: string
-            format: uuid
-        - name: operatorId
-          in: path
-          required: true
-          schema:
-            type: string
-            format: uuid
-        - in: query
-          name: page
-          schema:
-            type: integer
-          description: Page number
-        - in: query
-          name: page_size
-          schema:
-            type: integer
-          description: Page size
-      responses:
-        "200":
-          $ref: "#/components/responses/Datasets"
-        "404":
-          $ref: "#/components/responses/NotFound"
-        "500":
-          $ref: "#/components/responses/InternalServerError"
-        "503":
-          $ref: "#/components/responses/ServiceUnavailable"
-  /projects/{projectId}/experiments/{experimentId}/runs/{runId}/operators/{operatorId}/figures:
-    get:
-      summary: "List all figures"
-      tags:
-        - "Results"
-      parameters:
-        - in: path
-          name: projectId
-          required: true
-          schema:
-            type: string
-            format: uuid
-        - name: experimentId
-          in: path
-          required: true
-          schema:
-            type: string
-            format: uuid
-        - name: runId
-          in: path
-          required: true
-          schema:
-            type: string
-            format: uuid
-        - name: operatorId
-          in: path
-          required: true
-          schema:
-            type: string
-            format: uuid
-      responses:
-        "200":
-          $ref: "#/components/responses/Figures"
-        "404":
-          $ref: "#/components/responses/NotFound"
-        "500":
-          $ref: "#/components/responses/InternalServerError"
-        "503":
-          $ref: "#/components/responses/ServiceUnavailable"
-  /projects/{projectId}/experiments/{experimentId}/runs/{runId}/operators/{operatorId}/metrics:
-    get:
-      summary: "List all metrics"
-      tags:
-        - "Results"
-      parameters:
-        - in: path
-          name: projectId
-          required: true
-          schema:
-            type: string
-            format: uuid
-        - name: experimentId
-          in: path
-          required: true
-          schema:
-            type: string
-            format: uuid
-        - name: runId
-          in: path
-          required: true
-          schema:
-            type: string
-            format: uuid
-        - name: operatorId
-          in: path
-          required: true
-          schema:
-            type: string
-            format: uuid
-      responses:
-        "200":
-          $ref: "#/components/responses/Metrics"
-        "404":
-          $ref: "#/components/responses/NotFound"
-        "500":
-          $ref: "#/components/responses/InternalServerError"
-        "503":
-          $ref: "#/components/responses/ServiceUnavailable"
-  /projects/{projectId}/experiments/{experimentId}/runs/{runId}/operators/{operatorId}/logs:
-    get:
-      summary: "Get logs from Jupyter Notebook"
-      tags:
-        - "Results"
-      parameters:
-        - in: path
-          name: projectId
-          required: true
-          schema:
-            type: string
-            format: uuid
-        - name: experimentId
-          in: path
-          required: true
-          schema:
-            type: string
-            format: uuid
-        - name: runId
-          in: path
-          required: true
-          schema:
-            type: string
-            format: uuid
-        - name: operatorId
-          in: path
-          required: true
-          schema:
-            type: string
-            format: uuid
-      responses:
-        "200":
-          $ref: "#/components/responses/ExperimentLog"
-        "404":
-          $ref: "#/components/responses/NotFound"
-        "500":
-          $ref: "#/components/responses/InternalServerError"
-        "503":
-          $ref: "#/components/responses/ServiceUnavailable"
-  /projects/{projectId}/deployments:
-    get:
-      summary: "List all deployments."
-      tags:
-        - "Deployments"
-      parameters:
-        - in: path
-          name: projectId
-          required: true
-          schema:
-            type: string
-            format: uuid
-      responses:
-        "200":
-          $ref: "#/components/responses/Deployments"
-        "500":
-          $ref: "#/components/responses/InternalServerError"
-        "503":
-          $ref: "#/components/responses/ServiceUnavailable"
-    post:
-      summary: "Create a new deployment."
-      tags:
-        - "Deployments"
-      parameters:
-        - in: path
-          name: projectId
-          required: true
-          schema:
-            type: string
-            format: uuid
-      requestBody:
-        $ref: "#/components/requestBodies/DeploymentPost"
-      responses:
-        "200":
-          $ref: "#/components/responses/Deployments"
-        "400":
-          $ref: "#/components/responses/BadRequest"
-        "500":
-          $ref: "#/components/responses/InternalServerError"
-        "503":
-          $ref: "#/components/responses/ServiceUnavailable"
-  /projects/{projectId}/deployments/{deploymentId}:
-    get:
-      summary: "Detail a specific deployment by ID."
-      tags:
-        - "Deployments"
-      parameters:
-        - in: path
-          name: projectId
-          required: true
-          schema:
-            type: string
-            format: uuid
-        - in: path
-          name: deploymentId
-          required: true
-          schema:
-            type: string
-            format: uuid
-      responses:
-        "200":
-          $ref: "#/components/responses/Deployment"
-        "500":
-          $ref: "#/components/responses/InternalServerError"
-        "503":
-          $ref: "#/components/responses/ServiceUnavailable"
-    patch:
-      summary: "Update a deployment by ID."
-      tags:
-        - "Deployments"
-      parameters:
-        - in: path
-          name: projectId
-          required: true
-          schema:
-            type: string
-            format: uuid
-        - in: path
-          name: deploymentId
-          required: true
-          schema:
-            type: string
-            format: uuid
-      requestBody:
-        $ref: "#/components/requestBodies/DeploymentPatch"
-      responses:
-        "200":
-          $ref: "#/components/responses/Deployment"
-        "400":
-          $ref: "#/components/responses/BadRequest"
-        "500":
-          $ref: "#/components/responses/InternalServerError"
-        "503":
-          $ref: "#/components/responses/ServiceUnavailable"
-    delete:
-      summary: "Delete a deployment by ID."
-      tags:
-        - "Deployments"
-      parameters:
-        - in: path
-          name: projectId
-          required: true
-          schema:
-            type: string
-            format: uuid
-        - name: deploymentId
-          in: path
-          required: true
-          schema:
-            type: string
-            format: uuid
-      responses:
-        "200":
-          $ref: "#/components/responses/Message"
-        "500":
-          $ref: "#/components/responses/InternalServerError"
-        "503":
-          $ref: "#/components/responses/ServiceUnavailable"
-  /projects/{projectId}/deployments/{deploymentId}/runs:
-    get:
-      summary: "List all experiment runs sorted by created_at in ascending order."
-      tags:
-        - "Deployment Runs"
-      parameters:
-        - in: path
-          name: projectId
-          required: true
-          schema:
-            type: string
-            format: uuid
-        - name: deploymentId
-          in: path
-          required: true
-          schema:
-            type: string
-            format: uuid
-      responses:
-        "200":
-          $ref: "#/components/responses/Run"
-        "400":
-          $ref: "#/components/responses/BadRequest"
-        "500":
-          $ref: "#/components/responses/InternalServerError"
-        "503":
-          $ref: "#/components/responses/ServiceUnavailable"
-    post:
-      summary: "Create a new deployment run."
-      tags:
-        - "Deployment Runs"
-      parameters:
-        - in: path
-          name: projectId
-          required: true
-          schema:
-            type: string
-            format: uuid
-        - name: deploymentId
-          in: path
-          required: true
-          schema:
-            type: string
-            format: uuid
-      requestBody:
-        $ref: "#/components/requestBodies/RunPost"
-      responses:
-        "200":
-          $ref: "#/components/responses/Run"
-        "400":
-          $ref: "#/components/responses/BadRequest"
-        "500":
-          $ref: "#/components/responses/InternalServerError"
-        "503":
-          $ref: "#/components/responses/ServiceUnavailable"
-  /projects/{projectId}/deployments/{deploymentId}/runs/{runId}:
-    get:
-      summary: "Detail a specific deployment run by ID."
-      tags:
-        - "Deployment Runs"
-      parameters:
-        - in: path
-          name: projectId
-          required: true
-          schema:
-            type: string
-            format: uuid
-        - name: deploymentId
-          in: path
-          required: true
-          schema:
-            type: string
-            format: uuid
-        - name: runId
-          in: path
-          required: true
-          schema:
-            type: string
-            format: uuid
-      responses:
-        "200":
-          $ref: "#/components/responses/Run"
-        "400":
-          $ref: "#/components/responses/BadRequest"
-        "500":
-          $ref: "#/components/responses/InternalServerError"
-        "503":
-          $ref: "#/components/responses/ServiceUnavailable"
-    delete:
-      summary: "Terminate a deployment run."
-      tags:
-        - "Deployment Runs"
-      parameters:
-        - in: path
-          name: projectId
-          required: true
-          schema:
-            type: string
-            format: uuid
-        - in: path
-          name: deploymentId
-          required: true
-          schema:
-            type: string
-            format: uuid
-        - name: runId
-          in: path
-          required: true
-          schema:
-            type: string
-            format: uuid
-      responses:
-        "200":
-          $ref: "#/components/responses/Message"
-        "400":
-          $ref: "#/components/responses/BadRequest"
-        "500":
-          $ref: "#/components/responses/InternalServerError"
-        "503":
-          $ref: "#/components/responses/ServiceUnavailable"
-<<<<<<< HEAD
-  /projects/{projectId}/deployments/{deploymentId}/predictions:
-    post:
-      summary: "Create a new prediction sending a CSV file."
-      tags:
-        - "Predictions"
-      requestBody:
-        $ref: "#/components/requestBodies/PredictionPost"
-=======
-  /projects/{projectId}/deployments/{deploymentId}/runs/{runId}/logs:
-    get:
-      summary: "Get logs from a deployment run"
-      tags:
-        - "Results"
->>>>>>> 1068c6ba
-      parameters:
-        - in: path
-          name: projectId
-          required: true
-          schema:
-            type: string
-            format: uuid
-        - name: deploymentId
-          in: path
-          required: true
-          schema:
-            type: string
-<<<<<<< HEAD
-            format: uuid
-      responses:
-        "200":
-          $ref: "#/components/responses/Prediction"
-        "400":
-          $ref: "#/components/responses/BadRequest"
-        "404":
-          $ref: "#/components/responses/NotFound"
-        "500":
-          $ref: "#/components/responses/InternalServerError"
-=======
-        - name: runId
-          in: path
-          required: true
-          schema:
-            type: string
-      responses:
-        "200":
-          $ref: "#/components/responses/DeploymentLog"
-        "500":
-          $ref: "#/components/responses/InternalServerError"
-        "503":
-          $ref: "#/components/responses/ServiceUnavailable"
->>>>>>> 1068c6ba
-  /templates:
-    get:
-      summary: "List all templates sorted by name in natural sort order."
-      tags:
-        - "Templates"
-      responses:
-        "200":
-          $ref: "#/components/responses/Templates"
-        "500":
-          $ref: "#/components/responses/InternalServerError"
-        "503":
-          $ref: "#/components/responses/ServiceUnavailable"
-    post:
-      summary: "Create a new template from an experiment."
-      tags:
-        - "Templates"
-      requestBody:
-        $ref: "#/components/requestBodies/TemplatePost"
-      responses:
-        "200":
-          $ref: "#/components/responses/Template"
-        "400":
-          $ref: "#/components/responses/BadRequest"
-        "500":
-          $ref: "#/components/responses/InternalServerError"
-        "503":
-          $ref: "#/components/responses/ServiceUnavailable"
-  /templates/{templateId}:
-    get:
-      summary: "Detail a specific template by ID."
-      tags:
-        - "Templates"
-      parameters:
-        - name: templateId
-          in: path
-          required: true
-          schema:
-            type: string
-            format: uuid
-      responses:
-        "200":
-          $ref: "#/components/responses/Template"
-        "404":
-          $ref: "#/components/responses/NotFound"
-        "500":
-          $ref: "#/components/responses/InternalServerError"
-        "503":
-          $ref: "#/components/responses/ServiceUnavailable"
-    patch:
-      summary: "Update a template by ID."
-      tags:
-        - "Templates"
-      parameters:
-        - name: templateId
-          in: path
-          required: true
-          schema:
-            type: string
-            format: uuid
-      requestBody:
-        $ref: "#/components/requestBodies/TemplatePatch"
-      responses:
-        "200":
-          $ref: "#/components/responses/Template"
-        "400":
-          $ref: "#/components/responses/BadRequest"
-        "404":
-          $ref: "#/components/responses/NotFound"
-        "500":
-          $ref: "#/components/responses/InternalServerError"
-        "503":
-          $ref: "#/components/responses/ServiceUnavailable"
-    delete:
-      summary: "Delete a template by ID."
-      tags:
-        - "Templates"
-      parameters:
-        - name: templateId
-          in: path
-          required: true
-          schema:
-            type: string
-            format: uuid
-      responses:
-        "200":
-          $ref: "#/components/responses/Message"
-        "404":
-          $ref: "#/components/responses/NotFound"
-        "500":
-          $ref: "#/components/responses/InternalServerError"
-        "503":
-          $ref: "#/components/responses/ServiceUnavailable"
-components:
-  schemas:
-    Comparison:
-      type: object
-      properties:
-        uuid:
-          type: string
-          format: uuid
-        projectId:
-          type: string
-          format: uuid
-        experimentId:
-          type: string
-          format: uuid
-        operatorId:
-          type: string
-          format: uuid
-        runId:
-          type: string
-          format: uuid
-        layout:
-          type: object
-          properties:
-            x:
-              type: number
-            y:
-              type: number
-            w:
-              type: number
-            h:
-              type: number
-        createdAt:
-          type: string
-          format: date-time
-        updatedAt:
-          type: string
-          format: date-time
-    Comparisons:
-      type: array
-      items:
-        oneOf:
-          - $ref: "#/components/schemas/Comparison"
-    Task:
-      type: object
-      properties:
-        uuid:
-          type: string
-          format: uuid
-        name:
-          type: string
-        description:
-          type: string
-        commands:
-          type: array
-          items:
-            type: string
-        tags:
-          type: array
-          items:
-            type: string
-            enum: [DEFAULT, FEATURE_ENGINEERING, PREDICTOR]
-        parameters:
-          type: array
-          items:
-            oneOf:
-              - $ref: "#/components/schemas/Parameter"
-        createdAt:
-          type: string
-          format: date-time
-        updatedAt:
-          type: string
-          format: date-time
-    Tasks:
-      type: object
-      properties:
-        tasks:
-          type: array
-          items:
-            oneOf:
-              - $ref: "#/components/schemas/Task"
-        total:
-          type: integer
-    TaskEmpty:
-      type: object
-      properties:
-        name:
-          type: string
-        description:
-          type: string
-        tags:
-          type: array
-          items:
-            type: string
-    TaskDocker:
-      type: object
-      properties:
-        name:
-          type: string
-        description:
-          type: string
-        tags:
-          type: array
-          items:
-            type: string
-        commands:
-          type: array
-          items:
-            type: string
-        arguments:
-          type: array
-          items:
-            type: string
-        image:
-          type: string
-    TaskCopyFrom:
-      type: object
-      properties:
-        name:
-          type: string
-        description:
-          type: string
-        tags:
-          type: array
-          items:
-            type: string
-        copyFrom:
-          type: string
-          format: uuid
-    TaskNotebooks:
-      type: object
-      properties:
-        name:
-          type: string
-        description:
-          type: string
-        tags:
-          type: array
-          items:
-            type: string
-        deploymentNotebook:
-          type: object
-        experimentNotebook:
-          type: object
-    Parameter:
-      type: object
-      properties:
-        type:
-          type: string
-          enum: [string, integer]
-        name:
-          type: string
-        default:
-          type: string
-    Parameters:
-      type: array
-      items:
-        oneOf:
-          - $ref: "#/components/schemas/Parameter"
-    Project:
-      type: object
-      properties:
-        uuid:
-          type: string
-          format: uuid
-        name:
-          type: string
-        description:
-          type: string
-        experiments:
-          type: array
-          items:
-            oneOf:
-              - $ref: "#/components/schemas/Experiment"
-        createdAt:
-          type: string
-          format: date-time
-        updatedAt:
-          type: string
-          format: date-time
-        hasExperiment:
-          type: string
-        hasDeployment:
-          type: string
-        hasPreDeployment:
-          type: string
-    Projects:
-      type: object
-      properties:
-        projects:
-          type: array
-          items:
-            oneOf:
-              - $ref: "#/components/schemas/Project"
-        total:
-          type: integer
-    Experiment:
-      type: object
-      properties:
-        uuid:
-          type: string
-          format: uuid
-        name:
-          type: string
-        position:
-          type: integer
-        isActive:
-          type: boolean
-        projectId:
-          type: string
-          format: uuid
-        operators:
-          type: array
-          items:
-            allOf:
-              - $ref: "#/components/schemas/Operator"
-              - type: object
-                properties:
-                  status:
-                    type: string
-                    enum: [Unset, Setted up, Pending, Running, Failed, Successful]
-                    example: Setted up
-                    nullable: true
-        createdAt:
-          type: string
-          format: date-time
-        updatedAt:
-          type: string
-          format: date-time
-    Experiments:
-      type: array
-      items:
-        oneOf:
-          - $ref: "#/components/schemas/Experiment"
-    Deployment:
-      type: object
-      properties:
-        createdAt:
-          type: string
-          format: date-time
-        experimentId:
-          type: string
-          format: uuid
-        isActive:
-          type: boolean
-        name:
-          type: string
-        operators:
-          type: array
-          items:
-            oneOf:
-              - $ref: "#/components/schemas/Operator"
-        position:
-          type: integer
-        status:
-          type: string
-        uuid:
-          type: string
-          format: uuid
-    Deployments:
-      type: array
-      items:
-        $ref: "#/components/schemas/Deployment"
-<<<<<<< HEAD
-    Prediction:
-      type: object
-      properties:
-        data:
-          type: object
-          properties:
-            names:
-              type: array
-              items:
-                type: string
-            ndarray:
-              type: array
-              items:
-                type: string
-        meta:
-          type: object
-          properties:
-            puid:
-              type: string
-            tags:
-              type: object
-            routing:
-              type: object
-            requestPath:
-              type: object
-            metrics:
-              type: array
-              items:
-                type: string
-              example: []
-=======
-    DeploymentExperiments:
-      type: object
-      properties:
-        experiments:
-          type: array
-          items:
-            type: string
-            format: uuid
-    DeploymentTemplate:
-      type: object
-      properties:
-        templateId:
-          type: string
-          format: uuid
->>>>>>> 1068c6ba
-    Operator:
-      type: object
-      properties:
-        uuid:
-          type: string
-          format: uuid
-        taskId:
-          type: string
-          format: uuid
-        dependencies:
-          type: array
-          items:
-            type: string
-            format: uuid
-        parameters:
-          type: object
-          additionalProperties:
-            type: string
-        experimentId:
-          type: string
-          format: uuid
-        positionX:
-          type: number
-          format: float
-        positionY:
-          type: number
-          format: float
-        createdAt:
-          type: string
-          format: date-time
-        updatedAt:
-          type: string
-          format: date-time
-    Operators:
-      type: array
-      items:
-        allOf:
-          - $ref: "#/components/schemas/Operator"
-          - type: object
-            properties:
-              status:
-                type: string
-                enum: [Unset, Setted up, Pending, Running, Failed, Successful]
-                example: Setted up
-    ExperimentLog:
-      type: object
-      properties:
-        exception:
-          type: string
-          example: "KeyError"
-        traceback:
-          type: array
-          items:
-            type: string
-            example:
-              - "---------------------------------------------------------------------------"
-              - "KeyError                                  Traceback (most recent call last)"
-              - "<ipython-input-6-3c08f8d95ae4> in <module>"
-              - "----> 1 df.dropna(subset = [target],inplace=True)"
-              - "      2 y = df[target].to_numpy()"
-              - ""
-              - "/opt/conda/lib/python3.7/site-packages/pandas/core/frame.py in dropna(self, axis, how, thresh, subset, inplace)"
-              - "   4857                 check = indices == -1"
-              - "   4858                 if check.any():"
-              - "-> 4859                     raise KeyError(list(np.compress(check, subset)))"
-              - "   4860                 agg_obj = self.take(indices, axis=agg_axis)"
-              - "   4861 "
-              - ""
-              - "KeyError: ['species']"
-    DeploymentLog:
-      type: array
-      items:
-        oneOf:
-        - type: object
-          properties:
-            containerName:
-              type: string
-              example: Regressor Random Forest
-            logs:
-              type: array
-              items:
-                allOf:
-                - type: object
-                  properties:
-                    level:
-                      type: string
-                      enum: [DEBUG, INFO, WARNING, ERROR]
-                      example: INFO
-                    message:
-                      type: string
-                      example: seldon_core.microservice:load_annotations:114 Found annotation deployment_version
-                    timestamp:
-                      type: string
-                      format: date-time
-            status:
-              type: string
-              enum: [Creating, Completed]
-              example: Completed
-    Datasets:
-      type: array
-      items:
-        oneOf:
-          - type: object
-            properties:
-              columns:
-                type: array
-                items:
-                  oneOf:
-                    - type: string
-                      example: "SepalLengthCm"
-                    - type: string
-                      example: "Species"
-              data:
-                type: array
-                items:
-                  oneOf:
-                    - type: array
-                      items:
-                        oneOf:
-                          - type: number
-                            example: 5.1
-                          - type: string
-                            example: "Iris-setosa"
-              total:
-                type: number
-                example: 2
-    Figures:
-      type: array
-      items:
-        oneOf:
-          - type: string
-            example: "data:image/png;base64,iVBORw0KGgoAAAANSUhEUgAAAMAAAAC6CAIAAAB3B9X3AAAAAXNSR0IArs4c6QAAAARnQU1BAACxjwv8YQUAAAAJcEhZcwAADsMAAA7DAcdvqGQAAAG6SURBVHhe7dIxAQAADMOg+TfdicgLGrhBIBCJQCQCkQhEIhCJQCQCkQhEIhCJQCQCkQhEIhCJQCQCkQhEIhCJQCQCkQhEIhCJQCQCkQhEIhCJQCQCkQhEIhCJQCQCkQhEIhCJQCQCkQhEIhCJQCQCkQhEIhCJQCQCkQhEIhCJQCQCkQhEIhCJQCQCkQhEIhCJQCQCkQhEIhCJQCQCkQhEIhCJQCQCkQhEIhCJQCQCkQhEIhCJQCQCkQhEIhCJQCQCkQhEIhCJQCQCkQhEIhCJQCQCkQhEIhCJQCQCkQhEIhCJQCQCkQhEIhCJQCQCkQhEIhCJQCQCkQhEIhCJQCQCkQhEIhCJQCQCkQhEIhCJQCQCkQhEIhCJQCQCkQhEIhCJQCQCkQhEIhCJQCQCkQhEIhCJQCQCkQhEIhCJQCQCkQhEIhCJQCQCkQhEIhCJQCQCkQhEIhCJQCQCkQhEIhCJQCQCkQhEIhCJQCQCkQhEIhCJQCQCkQhEIhCJQCQCkQhEIhCJQCQCkQhEIhCJQCQCkQhEIhCJQCQCkQhEIhCJQCQCkQhEIhCJQCQCkQhEIhCJQCQCkQhEIhDB9ho69eEGiUHfAAAAAElFTkSuQmCC"
-    Metrics:
-      type: array
-      items:
-        oneOf:
-          - type: object
-            example:
-              metric_name: metric_value
-    Run:
-      type: object
-      properties:
-        uuid:
-          type: string
-          format: uuid
-        createdAt:
-          type: string
-          format: date-time
-        operators:
-          type: array
-          items:
-            type: object
-            properties:
-              operatorId:
-                type: string
-                format: uuid
-              taskId:
-                type: string
-                format: uuid
-              parameters:
-                type: object
-                example:
-                  dataset: "/tmp/data/iris.csv"
-                  target: "SepalLengthCm"
-    Runs:
-      type: array
-      items:
-        oneOf:
-          - $ref: "#/components/schemas/Run"
-    Template:
-      type: object
-      properties:
-        uuid:
-          type: string
-          format: uuid
-        name:
-          type: string
-        tasks:
-          type: array
-          items:
-            type: object
-            properties:
-              uuid:
-                type: string
-                format: uuid
-              taskId:
-                type: string
-                format: uuid
-              dependencies:
-                type: array
-                items:
-                  type: string
-                  format: uuid
-              positionX:
-                type: number
-                format: float
-              positionY:
-                type: number
-                format: float
-        createdAt:
-          type: string
-          format: date-time
-        updatedAt:
-          type: string
-          format: date-time
-    Templates:
-      type: array
-      items:
-        oneOf:
-          - $ref: "#/components/schemas/Template"
-  requestBodies:
-    ComparisonPatch:
-      content:
-        application/json:
-          schema:
-            type: object
-            properties:
-              experimentId:
-                type: string
-                format: uuid
-              operatorId:
-                type: string
-                format: uuid
-              runId:
-                type: string
-                format: uuid
-              layout:
-                type: object
-                properties:
-                  x:
-                    type: number
-                  y:
-                    type: number
-                  w:
-                    type: number
-                  h:
-                    type: number
-    TaskPost:
-      content:
-        application/json:
-          schema:
-            oneOf:
-              - $ref: "#/components/schemas/TaskEmpty"
-              - $ref: "#/components/schemas/TaskDocker"
-              - $ref: "#/components/schemas/TaskCopyFrom"
-              - $ref: "#/components/schemas/TaskNotebooks"
-          examples:
-            empty:
-              summary: Empty notebooks
-              value:
-                name: string
-                description: string
-                tags: ["DEFAULT"]
-            docker:
-              summary: Custom docker image
-              value:
-                name: string
-                description: string
-                tags: ["DEFAULT"]
-                commands: ["cmd"]
-                arguments: ["arg"]
-                image: your-custom-docker-image:tag
-            copyFrom:
-              summary: Copy another task
-              value:
-                name: string
-                description: string
-                tags: ["DEFAULT"]
-                copyFrom: 3fa85f64-5717-4562-b3fc-2c963f66afa6
-            notebook:
-              summary: Upload notebooks in request body
-              value:
-                name: string
-                description: string
-                tags: ["DEFAULT"]
-                deploymentNotebook:
-                  {
-                    "cells":
-                      [
-                        {
-                          "cell_type": "code",
-                          "execution_count": null,
-                          "metadata": {},
-                          "outputs": [],
-                          "source": [],
-                        },
-                      ],
-                    "metadata":
-                      {
-                        "kernelspec":
-                          {
-                            "display_name": "Python 3",
-                            "language": "python",
-                            "name": "python3",
-                          },
-                        "language_info":
-                          {
-                            "codemirror_mode":
-                              { "name": "ipython", "version": 3 },
-                            "file_extension": ".py",
-                            "mimetype": "text/x-python",
-                            "name": "python",
-                            "nbconvert_exporter": "python",
-                            "pygments_lexer": "ipython3",
-                            "version": "3.6.9",
-                          },
-                      },
-                    "nbformat": 4,
-                    "nbformat_minor": 4,
-                  }
-                experimentNotebook:
-                  {
-                    "cells":
-                      [
-                        {
-                          "cell_type": "code",
-                          "execution_count": null,
-                          "metadata": {},
-                          "outputs": [],
-                          "source": [],
-                        },
-                      ],
-                    "metadata":
-                      {
-                        "kernelspec":
-                          {
-                            "display_name": "Python 3",
-                            "language": "python",
-                            "name": "python3",
-                          },
-                        "language_info":
-                          {
-                            "codemirror_mode":
-                              { "name": "ipython", "version": 3 },
-                            "file_extension": ".py",
-                            "mimetype": "text/x-python",
-                            "name": "python",
-                            "nbconvert_exporter": "python",
-                            "pygments_lexer": "ipython3",
-                            "version": "3.6.9",
-                          },
-                      },
-                    "nbformat": 4,
-                    "nbformat_minor": 4,
-                  }
-    TaskPatch:
-      content:
-        application/json:
-          schema:
-            $ref: "#/components/schemas/TaskNotebooks"
-          example:
-            name: string
-            description: string
-            tags: ["DEFAULT"]
-            commands: ["cmd"]
-            arguments: ["arg"]
-            image: your-custom-docker-image:tag
-            deploymentNotebook:
-              {
-                "cells":
-                  [
-                    {
-                      "cell_type": "code",
-                      "execution_count": null,
-                      "metadata": {},
-                      "outputs": [],
-                      "source": [],
-                    },
-                  ],
-                "metadata":
-                  {
-                    "kernelspec":
-                      {
-                        "display_name": "Python 3",
-                        "language": "python",
-                        "name": "python3",
-                      },
-                    "language_info":
-                      {
-                        "codemirror_mode": { "name": "ipython", "version": 3 },
-                        "file_extension": ".py",
-                        "mimetype": "text/x-python",
-                        "name": "python",
-                        "nbconvert_exporter": "python",
-                        "pygments_lexer": "ipython3",
-                        "version": "3.6.9",
-                      },
-                  },
-                "nbformat": 4,
-                "nbformat_minor": 4,
-              }
-            experimentNotebook:
-              {
-                "cells":
-                  [
-                    {
-                      "cell_type": "code",
-                      "execution_count": null,
-                      "metadata": {},
-                      "outputs": [],
-                      "source": [],
-                    },
-                  ],
-                "metadata":
-                  {
-                    "kernelspec":
-                      {
-                        "display_name": "Python 3",
-                        "language": "python",
-                        "name": "python3",
-                      },
-                    "language_info":
-                      {
-                        "codemirror_mode": { "name": "ipython", "version": 3 },
-                        "file_extension": ".py",
-                        "mimetype": "text/x-python",
-                        "name": "python",
-                        "nbconvert_exporter": "python",
-                        "pygments_lexer": "ipython3",
-                        "version": "3.6.9",
-                      },
-                  },
-                "nbformat": 4,
-                "nbformat_minor": 4,
-              }
-    Project:
-      content:
-        application/json:
-          schema:
-            type: object
-            properties:
-              name:
-                type: string
-              description:
-                type: string
-    Deleteprojects:
-      content:
-        application/json:
-          schema:
-            type: array
-            items:
-              properties:
-                uuid:
-                  type: string
-    ExperimentPost:
-      content:
-        application/json:
-          schema:
-            type: object
-            properties:
-              name:
-                type: string
-              copyFrom:
-                type: string
-    ExperimentPatch:
-      content:
-        application/json:
-          schema:
-            type: object
-            properties:
-              name:
-                type: string
-              position:
-                type: integer
-              isActive:
-                type: boolean
-              templateId:
-                type: string
-                format: uuid
-    DeploymentPost:
-      content:
-        application/json:
-          schema:
-            oneOf:
-              - $ref: "#/components/schemas/DeploymentExperiments"
-              - $ref: "#/components/schemas/DeploymentTemplate"
-          examples:
-            experiments:
-              summary: From a list of experiments
-              value:
-                experiments: ["3fa85f64-5717-4562-b3fc-2c963f66afa6"]
-            template:
-              summary: From a template
-              value:
-                templateId: "3fa85f64-5717-4562-b3fc-2c963f66afa6"
-    DeploymentPatch:
-      content:
-        application/json:
-          schema:
-            type: object
-            properties:
-              isActive:
-                type: boolean
-              name:
-                type: string
-              position:
-                type: integer
-    PredictionPost:
-      content:
-        multipart/form-data:
-          schema:
-            type: object
-            properties:
-              file:
-                type: string
-                format: binary
-    OperatorPost:
-      content:
-        application/json:
-          schema:
-            type: object
-            properties:
-              taskId:
-                type: string
-              dependencies:
-                type: array
-                items:
-                  type: string
-                  format: uuid
-              parameters:
-                type: object
-                additionalProperties:
-                  type: string
-              positionX:
-                type: number
-                format: float
-              positionY:
-                type: number
-                format: float
-    OperatorPatch:
-      content:
-        application/json:
-          schema:
-            type: object
-            properties:
-              taskId:
-                type: string
-              dependencies:
-                type: array
-                items:
-                  type: string
-                  format: uuid
-              parameters:
-                type: object
-                additionalProperties:
-                  type: string
-              positionX:
-                type: number
-                format: float
-              positionY:
-                type: number
-                format: float
-    RunPost:
-      content:
-        application/json:
-          schema:
-            type: object
-            properties: {}
-    TemplatePost:
-      content:
-        application/json:
-          schema:
-            type: object
-            properties:
-              name:
-                type: string
-              experimentId:
-                type: string
-                format: uuid
-    TemplatePatch:
-      content:
-        application/json:
-          schema:
-            type: object
-            properties:
-              name:
-                type: string
-  responses:
-    Comparison:
-      description: ""
-      content:
-        application/json:
-          schema:
-            $ref: "#/components/schemas/Comparison"
-    Comparisons:
-      description: ""
-      content:
-        application/json:
-          schema:
-            $ref: "#/components/schemas/Comparisons"
-    Task:
-      description: ""
-      content:
-        application/json:
-          schema:
-            $ref: "#/components/schemas/Task"
-    Tasks:
-      description: ""
-      content:
-        application/json:
-          schema:
-            $ref: "#/components/schemas/Tasks"
-    Parameters:
-      description: ""
-      content:
-        application/json:
-          schema:
-            $ref: "#/components/schemas/Parameters"
-    Project:
-      description: ""
-      content:
-        application/json:
-          schema:
-            $ref: "#/components/schemas/Project"
-    Projects:
-      description: ""
-      content:
-        application/json:
-          schema:
-            $ref: "#/components/schemas/Projects"
-    Experiment:
-      description: ""
-      content:
-        application/json:
-          schema:
-            $ref: "#/components/schemas/Experiment"
-    Experiments:
-      description: ""
-      content:
-        application/json:
-          schema:
-            $ref: "#/components/schemas/Experiments"
-    Deployment:
-      description: ""
-      content:
-        application/json:
-          schema:
-            $ref: "#/components/schemas/Deployments"
-    Deployments:
-      description: ""
-      content:
-        application/json:
-          schema:
-            $ref: "#/components/schemas/Deployments"
-    Prediction:
-      description: ""
-      content:
-        application/json:
-          schema:
-            $ref: "#/components/schemas/Prediction"
-    Operator:
-      description: ""
-      content:
-        application/json:
-          schema:
-            $ref: "#/components/schemas/Operator"
-    Operators:
-      description: ""
-      content:
-        application/json:
-          schema:
-            $ref: "#/components/schemas/Operators"
-    ExperimentLog:
-      description: ""
-      content:
-        application/json:
-          schema:
-            $ref: "#/components/schemas/ExperimentLog"
-    DeploymentLog:
-      description: ""
-      content:
-        application/json:
-          schema:
-            $ref: "#/components/schemas/DeploymentLog"
-    Datasets:
-      description: ""
-      content:
-        application/json:
-          schema:
-            $ref: "#/components/schemas/Datasets"
-    Figures:
-      description: ""
-      content:
-        application/json:
-          schema:
-            $ref: "#/components/schemas/Figures"
-    Metrics:
-      description: ""
-      content:
-        application/json:
-          schema:
-            $ref: "#/components/schemas/Metrics"
-    Run:
-      description: ""
-      content:
-        application/json:
-          schema:
-            $ref: "#/components/schemas/Run"
-    Runs:
-      description: ""
-      content:
-        application/json:
-          schema:
-            $ref: "#/components/schemas/Runs"
-    Template:
-      description: ""
-      content:
-        application/json:
-          schema:
-            $ref: "#/components/schemas/Template"
-    Templates:
-      description: ""
-      content:
-        application/json:
-          schema:
-            $ref: "#/components/schemas/Templates"
-    Message:
-      description: ""
-      content:
-        application/json:
-          schema:
-            type: object
-            properties:
-              message:
-                type: string
-            required:
-              - message
-    BadRequest:
-      description: ""
-      content:
-        application/json:
-          schema:
-            type: object
-            properties:
-              message:
-                type: string
-            required:
-              - message
-    NotFound:
-      description: ""
-      content:
-        application/json:
-          schema:
-            type: object
-            properties:
-              message:
-                type: string
-                example: "The specified ... does not exist"
-            required:
-              - message
-    InternalServerError:
-      description: ""
-      content:
-        application/json:
-          schema:
-            type: object
-            properties:
-              message:
-                type: string
-                example: "An internal failure occurred."
-            required:
-              - message
-    ServiceUnavailable:
-      description: ""
-      content:
-        application/json:
-          schema:
-            type: object
-            properties:
-              message:
-                type: string
-                example: "The service is unavailable. Try your call again."
-            required:
-              - message
+openapi: 3.0.0
+info:
+  title: PlatIAgro Projects API
+  version: "0.2.0"
+  description: >
+    These are the docs for PlatIAgro Projects API.
+    The endpoints below are usually accessed by the PlatIAgro Web-UI.
+  license:
+    name: "Apache 2.0"
+    url: "http://www.apache.org/licenses/LICENSE-2.0.html"
+servers:
+  - url: http://localhost:8080
+tags:
+  - name: "Tasks"
+    description: >
+      Tasks are tools and algorithms that a data-scientist writes in Jupyter Notebooks or in a Docker image.
+      You may use these tasks as a step of an experiment to perform model training or inference.
+  - name: "Projects"
+    description: >
+      Projects are a way to organize the problems a data-scientist is trying to solve.
+      In a project, you may test different experiments (hypothesis/solutions/models) that address the business question you are trying to answer.
+  - name: "Experiments"
+    description: >
+      Experiments allow data-scientists to draw acyclic workflows using tasks.
+      These workflows may describe the steps of data-preparation, data-modeling.
+  - name: "Experiment Runs"
+    description: >
+      Runs are the executions of an experiment.
+      Each run start from the first step and generates its own results.
+  - name: "Deployments"
+    description: >
+      Deployments allow drawing sequential workflows for real-time inference.
+      These workflows are accessible by HTTP via REST endpoints.
+  - name: "Deployment Runs"
+    description: >
+      Runs are the executions of a deployment.
+      Each run start from the first step and generates its own results.
+  - name: "Predictions"
+    description: >
+      Predictions send a request with file data to seldon deployment.
+  - name: "Results"
+    description: >
+      Results are the outputs of experiment runs.
+      They are: figures, metrics, datasets and log messages.
+  - name: "Comparisons"
+    description: >
+      Comparisons organize results from different experiments for evaluation/comparision.
+  - name: "Operators"
+    description: >
+      An Operator is a single unit in an experiment or deployment flow.
+      When a data-scientist runs an experiment, the operator runs a Jupyter Notebook of its task.
+  - name: "Templates"
+    description: >
+      Templates are reusable workflows that a data-scientist may use to draw an experiment quickly.
+paths:
+  /tasks:
+    get:
+      summary: "List tasks. Supports pagination, and sorting."
+      tags:
+        - "Tasks"
+      parameters:
+        - in: query
+          name: name
+          schema:
+            type: string
+          description: Name filter
+        - in: query
+          name: page
+          schema:
+            type: integer
+          description: Page number
+        - in: query
+          name: page_size
+          schema:
+            type: integer
+          description: Page size
+        - in: query
+          name: order
+          schema:
+            type: string
+          example: uuid asc
+      responses:
+        "200":
+          $ref: "#/components/responses/Tasks"
+        "500":
+          $ref: "#/components/responses/InternalServerError"
+        "503":
+          $ref: "#/components/responses/ServiceUnavailable"
+    post:
+      summary: "Create a new task."
+      tags:
+        - "Tasks"
+      requestBody:
+        $ref: "#/components/requestBodies/TaskPost"
+      responses:
+        "200":
+          $ref: "#/components/responses/Task"
+        "400":
+          $ref: "#/components/responses/BadRequest"
+        "500":
+          $ref: "#/components/responses/InternalServerError"
+        "503":
+          $ref: "#/components/responses/ServiceUnavailable"
+  /tasks/{taskId}:
+    get:
+      summary: "Detail a specific task by ID."
+      tags:
+        - "Tasks"
+      parameters:
+        - name: taskId
+          in: path
+          required: true
+          schema:
+            type: string
+            format: uuid
+      responses:
+        "200":
+          $ref: "#/components/responses/Task"
+        "404":
+          $ref: "#/components/responses/NotFound"
+        "500":
+          $ref: "#/components/responses/InternalServerError"
+        "503":
+          $ref: "#/components/responses/ServiceUnavailable"
+    patch:
+      summary: "Update a task by ID."
+      tags:
+        - "Tasks"
+      parameters:
+        - name: taskId
+          in: path
+          required: true
+          schema:
+            type: string
+            format: uuid
+      requestBody:
+        $ref: "#/components/requestBodies/TaskPatch"
+      responses:
+        "200":
+          $ref: "#/components/responses/Task"
+        "400":
+          $ref: "#/components/responses/BadRequest"
+        "404":
+          $ref: "#/components/responses/NotFound"
+        "500":
+          $ref: "#/components/responses/InternalServerError"
+        "503":
+          $ref: "#/components/responses/ServiceUnavailable"
+    delete:
+      summary: "Delete a task by ID."
+      tags:
+        - "Tasks"
+      parameters:
+        - name: taskId
+          in: path
+          required: true
+          schema:
+            type: string
+      responses:
+        "200":
+          $ref: "#/components/responses/Message"
+        "404":
+          $ref: "#/components/responses/NotFound"
+        "500":
+          $ref: "#/components/responses/InternalServerError"
+        "503":
+          $ref: "#/components/responses/ServiceUnavailable"
+  /tasks/{taskId}/parameters:
+    get:
+      summary: "List all parameters."
+      tags:
+        - "Tasks"
+      parameters:
+        - name: taskId
+          in: path
+          required: true
+          schema:
+            type: string
+            format: uuid
+      responses:
+        "200":
+          $ref: "#/components/responses/Parameters"
+        "404":
+          $ref: "#/components/responses/NotFound"
+        "500":
+          $ref: "#/components/responses/InternalServerError"
+        "503":
+          $ref: "#/components/responses/ServiceUnavailable"
+  /projects:
+    get:
+      summary: "List projects. Supports pagination, and sorting."
+      tags:
+        - "Projects"
+      parameters:
+        - in: query
+          name: name
+          schema:
+            type: string
+          description: Name filter
+        - in: query
+          name: page
+          schema:
+            type: integer
+          description: Page number
+        - in: query
+          name: page_size
+          schema:
+            type: integer
+          description: Page size
+        - in: query
+          name: order
+          schema:
+            type: string
+          example: name asc
+      responses:
+        "200":
+          $ref: "#/components/responses/Projects"
+        "500":
+          $ref: "#/components/responses/InternalServerError"
+        "503":
+          $ref: "#/components/responses/ServiceUnavailable"
+    post:
+      summary: "Create a new project."
+      tags:
+        - "Projects"
+      requestBody:
+        $ref: "#/components/requestBodies/Project"
+      responses:
+        "200":
+          $ref: "#/components/responses/Project"
+        "400":
+          $ref: "#/components/responses/BadRequest"
+        "500":
+          $ref: "#/components/responses/InternalServerError"
+        "503":
+          $ref: "#/components/responses/ServiceUnavailable"
+  /projects/deleteprojects:
+    post:
+      summary: "Delete multiple projects."
+      tags:
+        - "Projects"
+      requestBody:
+        $ref: "#/components/requestBodies/Deleteprojects"
+      responses:
+        "200":
+          $ref: "#/components/responses/Message"
+        "404":
+          $ref: "#/components/responses/NotFound"
+        "500":
+          $ref: "#/components/responses/InternalServerError"
+        "503":
+          $ref: "#/components/responses/ServiceUnavailable"
+  /projects/{projectId}:
+    get:
+      summary: "Detail a specific project by ID."
+      tags:
+        - "Projects"
+      parameters:
+        - name: projectId
+          in: path
+          required: true
+          schema:
+            type: string
+            format: uuid
+      responses:
+        "200":
+          $ref: "#/components/responses/Project"
+        "404":
+          $ref: "#/components/responses/NotFound"
+        "500":
+          $ref: "#/components/responses/InternalServerError"
+        "503":
+          $ref: "#/components/responses/ServiceUnavailable"
+    patch:
+      summary: "Update a project by ID."
+      tags:
+        - "Projects"
+      parameters:
+        - name: projectId
+          in: path
+          required: true
+          schema:
+            type: string
+            format: uuid
+      requestBody:
+        $ref: "#/components/requestBodies/Project"
+      responses:
+        "200":
+          $ref: "#/components/responses/Project"
+        "400":
+          $ref: "#/components/responses/BadRequest"
+        "404":
+          $ref: "#/components/responses/NotFound"
+        "500":
+          $ref: "#/components/responses/InternalServerError"
+        "503":
+          $ref: "#/components/responses/ServiceUnavailable"
+    delete:
+      summary: "Delete a project by ID."
+      tags:
+        - "Projects"
+      parameters:
+        - name: projectId
+          in: path
+          required: true
+          schema:
+            type: string
+            format: uuid
+      responses:
+        "200":
+          $ref: "#/components/responses/Message"
+        "404":
+          $ref: "#/components/responses/NotFound"
+        "500":
+          $ref: "#/components/responses/InternalServerError"
+        "503":
+          $ref: "#/components/responses/ServiceUnavailable"
+  /projects/{projectId}/comparisons:
+    get:
+      summary: "List all comparisons sorted by created_at in ascending order."
+      tags:
+        - "Comparisons"
+      parameters:
+        - name: projectId
+          in: path
+          required: true
+          schema:
+            type: string
+            format: uuid
+      responses:
+        "200":
+          $ref: "#/components/responses/Comparisons"
+        "404":
+          $ref: "#/components/responses/NotFound"
+        "500":
+          $ref: "#/components/responses/InternalServerError"
+        "503":
+          $ref: "#/components/responses/ServiceUnavailable"
+    post:
+      summary: "Create a new comparison."
+      tags:
+        - "Comparisons"
+      parameters:
+        - name: projectId
+          in: path
+          required: true
+          schema:
+            type: string
+            format: uuid
+      responses:
+        "200":
+          $ref: "#/components/responses/Comparison"
+        "400":
+          $ref: "#/components/responses/BadRequest"
+        "404":
+          $ref: "#/components/responses/NotFound"
+        "500":
+          $ref: "#/components/responses/InternalServerError"
+        "503":
+          $ref: "#/components/responses/ServiceUnavailable"
+  /projects/{projectId}/comparisons/{comparisonId}:
+    patch:
+      summary: "Update a comparison by ID."
+      tags:
+        - "Comparisons"
+      parameters:
+        - name: projectId
+          in: path
+          required: true
+          schema:
+            type: string
+            format: uuid
+        - name: comparisonId
+          in: path
+          required: true
+          schema:
+            type: string
+            format: uuid
+      requestBody:
+        $ref: "#/components/requestBodies/ComparisonPatch"
+      responses:
+        "200":
+          $ref: "#/components/responses/Comparison"
+        "400":
+          $ref: "#/components/responses/BadRequest"
+        "404":
+          $ref: "#/components/responses/NotFound"
+        "500":
+          $ref: "#/components/responses/InternalServerError"
+        "503":
+          $ref: "#/components/responses/ServiceUnavailable"
+    delete:
+      summary: "Delete a comparison by ID."
+      tags:
+        - "Comparisons"
+      parameters:
+        - name: projectId
+          in: path
+          required: true
+          schema:
+            type: string
+            format: uuid
+        - name: comparisonId
+          in: path
+          required: true
+          schema:
+            type: string
+            format: uuid
+      responses:
+        "200":
+          $ref: "#/components/responses/Message"
+        "404":
+          $ref: "#/components/responses/NotFound"
+        "500":
+          $ref: "#/components/responses/InternalServerError"
+        "503":
+          $ref: "#/components/responses/ServiceUnavailable"
+  /projects/{projectId}/experiments:
+    get:
+      summary: "List all experiments sorted by position in ascending order."
+      tags:
+        - "Experiments"
+      parameters:
+        - name: projectId
+          in: path
+          required: true
+          schema:
+            type: string
+            format: uuid
+      responses:
+        "200":
+          $ref: "#/components/responses/Experiments"
+        "404":
+          $ref: "#/components/responses/NotFound"
+        "500":
+          $ref: "#/components/responses/InternalServerError"
+        "503":
+          $ref: "#/components/responses/ServiceUnavailable"
+    post:
+      summary: "Create a new experiment."
+      tags:
+        - "Experiments"
+      parameters:
+        - name: projectId
+          in: path
+          required: true
+          schema:
+            type: string
+            format: uuid
+      requestBody:
+        $ref: "#/components/requestBodies/ExperimentPost"
+      responses:
+        "200":
+          $ref: "#/components/responses/Experiment"
+        "400":
+          $ref: "#/components/responses/BadRequest"
+        "404":
+          $ref: "#/components/responses/NotFound"
+        "500":
+          $ref: "#/components/responses/InternalServerError"
+        "503":
+          $ref: "#/components/responses/ServiceUnavailable"
+  /projects/{projectId}/experiments/{experimentId}:
+    get:
+      summary: "Detail a specific experiment by ID."
+      tags:
+        - "Experiments"
+      parameters:
+        - name: projectId
+          in: path
+          required: true
+          schema:
+            type: string
+            format: uuid
+        - name: experimentId
+          in: path
+          required: true
+          schema:
+            type: string
+            format: uuid
+      responses:
+        "200":
+          $ref: "#/components/responses/Experiment"
+        "404":
+          $ref: "#/components/responses/NotFound"
+        "500":
+          $ref: "#/components/responses/InternalServerError"
+        "503":
+          $ref: "#/components/responses/ServiceUnavailable"
+    patch:
+      summary: "Update an experiment by ID."
+      tags:
+        - "Experiments"
+      parameters:
+        - name: projectId
+          in: path
+          required: true
+          schema:
+            type: string
+            format: uuid
+        - name: experimentId
+          in: path
+          required: true
+          schema:
+            type: string
+            format: uuid
+      requestBody:
+        $ref: "#/components/requestBodies/ExperimentPatch"
+      responses:
+        "200":
+          $ref: "#/components/responses/Experiment"
+        "400":
+          $ref: "#/components/responses/BadRequest"
+        "404":
+          $ref: "#/components/responses/NotFound"
+        "500":
+          $ref: "#/components/responses/InternalServerError"
+        "503":
+          $ref: "#/components/responses/ServiceUnavailable"
+    delete:
+      summary: "Delete an experiment by ID."
+      tags:
+        - "Experiments"
+      parameters:
+        - name: projectId
+          in: path
+          required: true
+          schema:
+            type: string
+            format: uuid
+        - name: experimentId
+          in: path
+          required: true
+          schema:
+            type: string
+            format: uuid
+      responses:
+        "200":
+          $ref: "#/components/responses/Message"
+        "404":
+          $ref: "#/components/responses/NotFound"
+        "500":
+          $ref: "#/components/responses/InternalServerError"
+        "503":
+          $ref: "#/components/responses/ServiceUnavailable"
+  /projects/{projectId}/experiments/{experimentId}/operators:
+    get:
+      summary: "List all operators, unsorted."
+      tags:
+        - "Operators"
+      parameters:
+        - name: projectId
+          in: path
+          required: true
+          schema:
+            type: string
+            format: uuid
+        - name: experimentId
+          in: path
+          required: true
+          schema:
+            type: string
+            format: uuid
+      responses:
+        "200":
+          $ref: "#/components/responses/Operators"
+        "404":
+          $ref: "#/components/responses/NotFound"
+        "500":
+          $ref: "#/components/responses/InternalServerError"
+        "503":
+          $ref: "#/components/responses/ServiceUnavailable"
+    post:
+      summary: "Create a new operator."
+      tags:
+        - "Operators"
+      parameters:
+        - name: projectId
+          in: path
+          required: true
+          schema:
+            type: string
+            format: uuid
+        - name: experimentId
+          in: path
+          required: true
+          schema:
+            type: string
+            format: uuid
+      requestBody:
+        $ref: "#/components/requestBodies/OperatorPost"
+      responses:
+        "200":
+          $ref: "#/components/responses/Operator"
+        "400":
+          $ref: "#/components/responses/BadRequest"
+        "404":
+          $ref: "#/components/responses/NotFound"
+        "500":
+          $ref: "#/components/responses/InternalServerError"
+        "503":
+          $ref: "#/components/responses/ServiceUnavailable"
+  /projects/{projectId}/experiments/{experimentId}/operators/{operatorId}:
+    patch:
+      summary: "Update an operator by ID."
+      tags:
+        - "Operators"
+      parameters:
+        - name: projectId
+          in: path
+          required: true
+          schema:
+            type: string
+            format: uuid
+        - name: experimentId
+          in: path
+          required: true
+          schema:
+            type: string
+            format: uuid
+        - name: operatorId
+          in: path
+          required: true
+          schema:
+            type: string
+            format: uuid
+      requestBody:
+        $ref: "#/components/requestBodies/OperatorPatch"
+      responses:
+        "200":
+          $ref: "#/components/responses/Operator"
+        "400":
+          $ref: "#/components/responses/BadRequest"
+        "404":
+          $ref: "#/components/responses/NotFound"
+        "500":
+          $ref: "#/components/responses/InternalServerError"
+        "503":
+          $ref: "#/components/responses/ServiceUnavailable"
+    delete:
+      summary: "Delete an operator by ID."
+      tags:
+        - "Operators"
+      parameters:
+        - name: projectId
+          in: path
+          required: true
+          schema:
+            type: string
+            format: uuid
+        - name: experimentId
+          in: path
+          required: true
+          schema:
+            type: string
+            format: uuid
+        - name: operatorId
+          in: path
+          required: true
+          schema:
+            type: string
+            format: uuid
+      responses:
+        "200":
+          $ref: "#/components/responses/Message"
+        "404":
+          $ref: "#/components/responses/NotFound"
+        "500":
+          $ref: "#/components/responses/InternalServerError"
+        "503":
+          $ref: "#/components/responses/ServiceUnavailable"
+  /projects/{projectId}/experiments/{experimentId}/runs:
+    get:
+      summary: "List all experiment runs sorted by created_at in ascending order."
+      tags:
+        - "Experiment Runs"
+      parameters:
+        - in: path
+          name: projectId
+          required: true
+          schema:
+            type: string
+            format: uuid
+        - name: experimentId
+          in: path
+          required: true
+          schema:
+            type: string
+            format: uuid
+      responses:
+        "200":
+          $ref: "#/components/responses/Run"
+        "400":
+          $ref: "#/components/responses/BadRequest"
+        "500":
+          $ref: "#/components/responses/InternalServerError"
+        "503":
+          $ref: "#/components/responses/ServiceUnavailable"
+    post:
+      summary: "Create a new experiment run."
+      tags:
+        - "Experiment Runs"
+      parameters:
+        - in: path
+          name: projectId
+          required: true
+          schema:
+            type: string
+            format: uuid
+        - name: experimentId
+          in: path
+          required: true
+          schema:
+            type: string
+            format: uuid
+      requestBody:
+        $ref: "#/components/requestBodies/RunPost"
+      responses:
+        "200":
+          $ref: "#/components/responses/Run"
+        "400":
+          $ref: "#/components/responses/BadRequest"
+        "500":
+          $ref: "#/components/responses/InternalServerError"
+        "503":
+          $ref: "#/components/responses/ServiceUnavailable"
+  /projects/{projectId}/experiments/{experimentId}/runs/{runId}:
+    get:
+      summary: "Detail a specific experiment run by ID."
+      tags:
+        - "Experiment Runs"
+      parameters:
+        - in: path
+          name: projectId
+          required: true
+          schema:
+            type: string
+            format: uuid
+        - name: experimentId
+          in: path
+          required: true
+          schema:
+            type: string
+            format: uuid
+        - name: runId
+          in: path
+          required: true
+          schema:
+            type: string
+            format: uuid
+      responses:
+        "200":
+          $ref: "#/components/responses/Run"
+        "400":
+          $ref: "#/components/responses/BadRequest"
+        "500":
+          $ref: "#/components/responses/InternalServerError"
+        "503":
+          $ref: "#/components/responses/ServiceUnavailable"
+    delete:
+      summary: "Terminate an experiment run."
+      tags:
+        - "Experiment Runs"
+      parameters:
+        - in: path
+          name: projectId
+          required: true
+          schema:
+            type: string
+            format: uuid
+        - in: path
+          name: experimentId
+          required: true
+          schema:
+            type: string
+            format: uuid
+        - name: runId
+          in: path
+          required: true
+          schema:
+            type: string
+            format: uuid
+      responses:
+        "200":
+          $ref: "#/components/responses/Message"
+        "400":
+          $ref: "#/components/responses/BadRequest"
+        "500":
+          $ref: "#/components/responses/InternalServerError"
+        "503":
+          $ref: "#/components/responses/ServiceUnavailable"
+  /projects/{projectId}/experiments/{experimentId}/runs/{runId}/retry:
+    put:
+      summary: "Re-initiate a failed or terminated experiment run."
+      tags:
+        - "Experiment Runs"
+      parameters:
+        - in: path
+          name: projectId
+          required: true
+          schema:
+            type: string
+            format: uuid
+        - in: path
+          name: experimentId
+          required: true
+          schema:
+            type: string
+            format: uuid
+        - name: runId
+          in: path
+          required: true
+          schema:
+            type: string
+            format: uuid
+      responses:
+        "200":
+          $ref: "#/components/responses/Message"
+        "400":
+          $ref: "#/components/responses/BadRequest"
+        "500":
+          $ref: "#/components/responses/InternalServerError"
+        "503":
+          $ref: "#/components/responses/ServiceUnavailable"
+  /projects/{projectId}/experiments/{experimentId}/runs/{runId}/operators/{operatorId}/datasets:
+    get:
+      summary: "List datasets. Supports pagination."
+      tags:
+        - "Results"
+      parameters:
+        - in: path
+          name: projectId
+          required: true
+          schema:
+            type: string
+            format: uuid
+        - name: experimentId
+          in: path
+          required: true
+          schema:
+            type: string
+            format: uuid
+        - name: runId
+          in: path
+          required: true
+          schema:
+            type: string
+            format: uuid
+        - name: operatorId
+          in: path
+          required: true
+          schema:
+            type: string
+            format: uuid
+        - in: query
+          name: page
+          schema:
+            type: integer
+          description: Page number
+        - in: query
+          name: page_size
+          schema:
+            type: integer
+          description: Page size
+      responses:
+        "200":
+          $ref: "#/components/responses/Datasets"
+        "404":
+          $ref: "#/components/responses/NotFound"
+        "500":
+          $ref: "#/components/responses/InternalServerError"
+        "503":
+          $ref: "#/components/responses/ServiceUnavailable"
+  /projects/{projectId}/experiments/{experimentId}/runs/{runId}/operators/{operatorId}/figures:
+    get:
+      summary: "List all figures"
+      tags:
+        - "Results"
+      parameters:
+        - in: path
+          name: projectId
+          required: true
+          schema:
+            type: string
+            format: uuid
+        - name: experimentId
+          in: path
+          required: true
+          schema:
+            type: string
+            format: uuid
+        - name: runId
+          in: path
+          required: true
+          schema:
+            type: string
+            format: uuid
+        - name: operatorId
+          in: path
+          required: true
+          schema:
+            type: string
+            format: uuid
+      responses:
+        "200":
+          $ref: "#/components/responses/Figures"
+        "404":
+          $ref: "#/components/responses/NotFound"
+        "500":
+          $ref: "#/components/responses/InternalServerError"
+        "503":
+          $ref: "#/components/responses/ServiceUnavailable"
+  /projects/{projectId}/experiments/{experimentId}/runs/{runId}/operators/{operatorId}/metrics:
+    get:
+      summary: "List all metrics"
+      tags:
+        - "Results"
+      parameters:
+        - in: path
+          name: projectId
+          required: true
+          schema:
+            type: string
+            format: uuid
+        - name: experimentId
+          in: path
+          required: true
+          schema:
+            type: string
+            format: uuid
+        - name: runId
+          in: path
+          required: true
+          schema:
+            type: string
+            format: uuid
+        - name: operatorId
+          in: path
+          required: true
+          schema:
+            type: string
+            format: uuid
+      responses:
+        "200":
+          $ref: "#/components/responses/Metrics"
+        "404":
+          $ref: "#/components/responses/NotFound"
+        "500":
+          $ref: "#/components/responses/InternalServerError"
+        "503":
+          $ref: "#/components/responses/ServiceUnavailable"
+  /projects/{projectId}/experiments/{experimentId}/runs/{runId}/operators/{operatorId}/logs:
+    get:
+      summary: "Get logs from Jupyter Notebook"
+      tags:
+        - "Results"
+      parameters:
+        - in: path
+          name: projectId
+          required: true
+          schema:
+            type: string
+            format: uuid
+        - name: experimentId
+          in: path
+          required: true
+          schema:
+            type: string
+            format: uuid
+        - name: runId
+          in: path
+          required: true
+          schema:
+            type: string
+            format: uuid
+        - name: operatorId
+          in: path
+          required: true
+          schema:
+            type: string
+            format: uuid
+      responses:
+        "200":
+          $ref: "#/components/responses/ExperimentLog"
+        "404":
+          $ref: "#/components/responses/NotFound"
+        "500":
+          $ref: "#/components/responses/InternalServerError"
+        "503":
+          $ref: "#/components/responses/ServiceUnavailable"
+  /projects/{projectId}/deployments:
+    get:
+      summary: "List all deployments."
+      tags:
+        - "Deployments"
+      parameters:
+        - in: path
+          name: projectId
+          required: true
+          schema:
+            type: string
+            format: uuid
+      responses:
+        "200":
+          $ref: "#/components/responses/Deployments"
+        "500":
+          $ref: "#/components/responses/InternalServerError"
+        "503":
+          $ref: "#/components/responses/ServiceUnavailable"
+    post:
+      summary: "Create a new deployment."
+      tags:
+        - "Deployments"
+      parameters:
+        - in: path
+          name: projectId
+          required: true
+          schema:
+            type: string
+            format: uuid
+      requestBody:
+        $ref: "#/components/requestBodies/DeploymentPost"
+      responses:
+        "200":
+          $ref: "#/components/responses/Deployments"
+        "400":
+          $ref: "#/components/responses/BadRequest"
+        "500":
+          $ref: "#/components/responses/InternalServerError"
+        "503":
+          $ref: "#/components/responses/ServiceUnavailable"
+  /projects/{projectId}/deployments/{deploymentId}:
+    get:
+      summary: "Detail a specific deployment by ID."
+      tags:
+        - "Deployments"
+      parameters:
+        - in: path
+          name: projectId
+          required: true
+          schema:
+            type: string
+            format: uuid
+        - in: path
+          name: deploymentId
+          required: true
+          schema:
+            type: string
+            format: uuid
+      responses:
+        "200":
+          $ref: "#/components/responses/Deployment"
+        "500":
+          $ref: "#/components/responses/InternalServerError"
+        "503":
+          $ref: "#/components/responses/ServiceUnavailable"
+    patch:
+      summary: "Update a deployment by ID."
+      tags:
+        - "Deployments"
+      parameters:
+        - in: path
+          name: projectId
+          required: true
+          schema:
+            type: string
+            format: uuid
+        - in: path
+          name: deploymentId
+          required: true
+          schema:
+            type: string
+            format: uuid
+      requestBody:
+        $ref: "#/components/requestBodies/DeploymentPatch"
+      responses:
+        "200":
+          $ref: "#/components/responses/Deployment"
+        "400":
+          $ref: "#/components/responses/BadRequest"
+        "500":
+          $ref: "#/components/responses/InternalServerError"
+        "503":
+          $ref: "#/components/responses/ServiceUnavailable"
+    delete:
+      summary: "Delete a deployment by ID."
+      tags:
+        - "Deployments"
+      parameters:
+        - in: path
+          name: projectId
+          required: true
+          schema:
+            type: string
+            format: uuid
+        - name: deploymentId
+          in: path
+          required: true
+          schema:
+            type: string
+            format: uuid
+      responses:
+        "200":
+          $ref: "#/components/responses/Message"
+        "500":
+          $ref: "#/components/responses/InternalServerError"
+        "503":
+          $ref: "#/components/responses/ServiceUnavailable"
+  /projects/{projectId}/deployments/{deploymentId}/runs:
+    get:
+      summary: "List all experiment runs sorted by created_at in ascending order."
+      tags:
+        - "Deployment Runs"
+      parameters:
+        - in: path
+          name: projectId
+          required: true
+          schema:
+            type: string
+            format: uuid
+        - name: deploymentId
+          in: path
+          required: true
+          schema:
+            type: string
+            format: uuid
+      responses:
+        "200":
+          $ref: "#/components/responses/Run"
+        "400":
+          $ref: "#/components/responses/BadRequest"
+        "500":
+          $ref: "#/components/responses/InternalServerError"
+        "503":
+          $ref: "#/components/responses/ServiceUnavailable"
+    post:
+      summary: "Create a new deployment run."
+      tags:
+        - "Deployment Runs"
+      parameters:
+        - in: path
+          name: projectId
+          required: true
+          schema:
+            type: string
+            format: uuid
+        - name: deploymentId
+          in: path
+          required: true
+          schema:
+            type: string
+            format: uuid
+      requestBody:
+        $ref: "#/components/requestBodies/RunPost"
+      responses:
+        "200":
+          $ref: "#/components/responses/Run"
+        "400":
+          $ref: "#/components/responses/BadRequest"
+        "500":
+          $ref: "#/components/responses/InternalServerError"
+        "503":
+          $ref: "#/components/responses/ServiceUnavailable"
+  /projects/{projectId}/deployments/{deploymentId}/runs/{runId}:
+    get:
+      summary: "Detail a specific deployment run by ID."
+      tags:
+        - "Deployment Runs"
+      parameters:
+        - in: path
+          name: projectId
+          required: true
+          schema:
+            type: string
+            format: uuid
+        - name: deploymentId
+          in: path
+          required: true
+          schema:
+            type: string
+            format: uuid
+        - name: runId
+          in: path
+          required: true
+          schema:
+            type: string
+            format: uuid
+      responses:
+        "200":
+          $ref: "#/components/responses/Run"
+        "400":
+          $ref: "#/components/responses/BadRequest"
+        "500":
+          $ref: "#/components/responses/InternalServerError"
+        "503":
+          $ref: "#/components/responses/ServiceUnavailable"
+    delete:
+      summary: "Terminate a deployment run."
+      tags:
+        - "Deployment Runs"
+      parameters:
+        - in: path
+          name: projectId
+          required: true
+          schema:
+            type: string
+            format: uuid
+        - in: path
+          name: deploymentId
+          required: true
+          schema:
+            type: string
+            format: uuid
+        - name: runId
+          in: path
+          required: true
+          schema:
+            type: string
+            format: uuid
+      responses:
+        "200":
+          $ref: "#/components/responses/Message"
+        "400":
+          $ref: "#/components/responses/BadRequest"
+        "500":
+          $ref: "#/components/responses/InternalServerError"
+        "503":
+          $ref: "#/components/responses/ServiceUnavailable"
+
+  /projects/{projectId}/deployments/{deploymentId}/predictions:
+    post:
+      summary: "Create a new prediction sending a CSV file."
+      tags:
+        - "Predictions"
+      requestBody:
+        $ref: "#/components/requestBodies/PredictionPost"
+      parameters:
+        - in: path
+          name: projectId
+          required: true
+          schema:
+            type: string
+            format: uuid
+        - name: deploymentId
+          in: path
+          required: true
+          schema:
+            type: string
+            format: uuid
+      responses:
+        "200":
+          $ref: "#/components/responses/Prediction"
+        "400":
+          $ref: "#/components/responses/BadRequest"
+        "404":
+          $ref: "#/components/responses/NotFound"
+        "500":
+          $ref: "#/components/responses/InternalServerError"
+  /projects/{projectId}/deployments/{deploymentId}/runs/{runId}/logs:
+    get:
+      summary: "Get logs from a deployment run"
+      tags:
+        - "Results"
+      parameters:
+        - in: path
+          name: projectId
+          required: true
+          schema:
+            type: string
+            format: uuid
+        - name: deploymentId
+          in: path
+          required: true
+          schema:
+            type: string
+        - name: runId
+          in: path
+          required: true
+          schema:
+            type: string
+      responses:
+        "200":
+          $ref: "#/components/responses/DeploymentLog"
+        "500":
+          $ref: "#/components/responses/InternalServerError"
+        "503":
+          $ref: "#/components/responses/ServiceUnavailable"
+  /templates:
+    get:
+      summary: "List all templates sorted by name in natural sort order."
+      tags:
+        - "Templates"
+      responses:
+        "200":
+          $ref: "#/components/responses/Templates"
+        "500":
+          $ref: "#/components/responses/InternalServerError"
+        "503":
+          $ref: "#/components/responses/ServiceUnavailable"
+    post:
+      summary: "Create a new template from an experiment."
+      tags:
+        - "Templates"
+      requestBody:
+        $ref: "#/components/requestBodies/TemplatePost"
+      responses:
+        "200":
+          $ref: "#/components/responses/Template"
+        "400":
+          $ref: "#/components/responses/BadRequest"
+        "500":
+          $ref: "#/components/responses/InternalServerError"
+        "503":
+          $ref: "#/components/responses/ServiceUnavailable"
+  /templates/{templateId}:
+    get:
+      summary: "Detail a specific template by ID."
+      tags:
+        - "Templates"
+      parameters:
+        - name: templateId
+          in: path
+          required: true
+          schema:
+            type: string
+            format: uuid
+      responses:
+        "200":
+          $ref: "#/components/responses/Template"
+        "404":
+          $ref: "#/components/responses/NotFound"
+        "500":
+          $ref: "#/components/responses/InternalServerError"
+        "503":
+          $ref: "#/components/responses/ServiceUnavailable"
+    patch:
+      summary: "Update a template by ID."
+      tags:
+        - "Templates"
+      parameters:
+        - name: templateId
+          in: path
+          required: true
+          schema:
+            type: string
+            format: uuid
+      requestBody:
+        $ref: "#/components/requestBodies/TemplatePatch"
+      responses:
+        "200":
+          $ref: "#/components/responses/Template"
+        "400":
+          $ref: "#/components/responses/BadRequest"
+        "404":
+          $ref: "#/components/responses/NotFound"
+        "500":
+          $ref: "#/components/responses/InternalServerError"
+        "503":
+          $ref: "#/components/responses/ServiceUnavailable"
+    delete:
+      summary: "Delete a template by ID."
+      tags:
+        - "Templates"
+      parameters:
+        - name: templateId
+          in: path
+          required: true
+          schema:
+            type: string
+            format: uuid
+      responses:
+        "200":
+          $ref: "#/components/responses/Message"
+        "404":
+          $ref: "#/components/responses/NotFound"
+        "500":
+          $ref: "#/components/responses/InternalServerError"
+        "503":
+          $ref: "#/components/responses/ServiceUnavailable"
+components:
+  schemas:
+    Comparison:
+      type: object
+      properties:
+        uuid:
+          type: string
+          format: uuid
+        projectId:
+          type: string
+          format: uuid
+        experimentId:
+          type: string
+          format: uuid
+        operatorId:
+          type: string
+          format: uuid
+        runId:
+          type: string
+          format: uuid
+        layout:
+          type: object
+          properties:
+            x:
+              type: number
+            y:
+              type: number
+            w:
+              type: number
+            h:
+              type: number
+        createdAt:
+          type: string
+          format: date-time
+        updatedAt:
+          type: string
+          format: date-time
+    Comparisons:
+      type: array
+      items:
+        oneOf:
+          - $ref: "#/components/schemas/Comparison"
+    Task:
+      type: object
+      properties:
+        uuid:
+          type: string
+          format: uuid
+        name:
+          type: string
+        description:
+          type: string
+        commands:
+          type: array
+          items:
+            type: string
+        tags:
+          type: array
+          items:
+            type: string
+            enum: [DEFAULT, FEATURE_ENGINEERING, PREDICTOR]
+        parameters:
+          type: array
+          items:
+            oneOf:
+              - $ref: "#/components/schemas/Parameter"
+        createdAt:
+          type: string
+          format: date-time
+        updatedAt:
+          type: string
+          format: date-time
+    Tasks:
+      type: object
+      properties:
+        tasks:
+          type: array
+          items:
+            oneOf:
+              - $ref: "#/components/schemas/Task"
+        total:
+          type: integer
+    TaskEmpty:
+      type: object
+      properties:
+        name:
+          type: string
+        description:
+          type: string
+        tags:
+          type: array
+          items:
+            type: string
+    TaskDocker:
+      type: object
+      properties:
+        name:
+          type: string
+        description:
+          type: string
+        tags:
+          type: array
+          items:
+            type: string
+        commands:
+          type: array
+          items:
+            type: string
+        arguments:
+          type: array
+          items:
+            type: string
+        image:
+          type: string
+    TaskCopyFrom:
+      type: object
+      properties:
+        name:
+          type: string
+        description:
+          type: string
+        tags:
+          type: array
+          items:
+            type: string
+        copyFrom:
+          type: string
+          format: uuid
+    TaskNotebooks:
+      type: object
+      properties:
+        name:
+          type: string
+        description:
+          type: string
+        tags:
+          type: array
+          items:
+            type: string
+        deploymentNotebook:
+          type: object
+        experimentNotebook:
+          type: object
+    Parameter:
+      type: object
+      properties:
+        type:
+          type: string
+          enum: [string, integer]
+        name:
+          type: string
+        default:
+          type: string
+    Parameters:
+      type: array
+      items:
+        oneOf:
+          - $ref: "#/components/schemas/Parameter"
+    Project:
+      type: object
+      properties:
+        uuid:
+          type: string
+          format: uuid
+        name:
+          type: string
+        description:
+          type: string
+        experiments:
+          type: array
+          items:
+            oneOf:
+              - $ref: "#/components/schemas/Experiment"
+        createdAt:
+          type: string
+          format: date-time
+        updatedAt:
+          type: string
+          format: date-time
+        hasExperiment:
+          type: string
+        hasDeployment:
+          type: string
+        hasPreDeployment:
+          type: string
+    Projects:
+      type: object
+      properties:
+        projects:
+          type: array
+          items:
+            oneOf:
+              - $ref: "#/components/schemas/Project"
+        total:
+          type: integer
+    Experiment:
+      type: object
+      properties:
+        uuid:
+          type: string
+          format: uuid
+        name:
+          type: string
+        position:
+          type: integer
+        isActive:
+          type: boolean
+        projectId:
+          type: string
+          format: uuid
+        operators:
+          type: array
+          items:
+            allOf:
+              - $ref: "#/components/schemas/Operator"
+              - type: object
+                properties:
+                  status:
+                    type: string
+                    enum: [Unset, Setted up, Pending, Running, Failed, Successful]
+                    example: Setted up
+                    nullable: true
+        createdAt:
+          type: string
+          format: date-time
+        updatedAt:
+          type: string
+          format: date-time
+    Experiments:
+      type: array
+      items:
+        oneOf:
+          - $ref: "#/components/schemas/Experiment"
+    Deployment:
+      type: object
+      properties:
+        createdAt:
+          type: string
+          format: date-time
+        experimentId:
+          type: string
+          format: uuid
+        isActive:
+          type: boolean
+        name:
+          type: string
+        operators:
+          type: array
+          items:
+            oneOf:
+              - $ref: "#/components/schemas/Operator"
+        position:
+          type: integer
+        status:
+          type: string
+        uuid:
+          type: string
+          format: uuid
+    Deployments:
+      type: array
+      items:
+        $ref: "#/components/schemas/Deployment"
+    Prediction:
+      type: object
+      properties:
+        data:
+          type: object
+          properties:
+            names:
+              type: array
+              items:
+                type: string
+            ndarray:
+              type: array
+              items:
+                type: string
+        meta:
+          type: object
+          properties:
+            puid:
+              type: string
+            tags:
+              type: object
+            routing:
+              type: object
+            requestPath:
+              type: object
+            metrics:
+              type: array
+              items:
+                type: string
+              example: []
+    DeploymentExperiments:
+      type: object
+      properties:
+        experiments:
+          type: array
+          items:
+            type: string
+            format: uuid
+    DeploymentTemplate:
+      type: object
+      properties:
+        templateId:
+          type: string
+          format: uuid
+    Operator:
+      type: object
+      properties:
+        uuid:
+          type: string
+          format: uuid
+        taskId:
+          type: string
+          format: uuid
+        dependencies:
+          type: array
+          items:
+            type: string
+            format: uuid
+        parameters:
+          type: object
+          additionalProperties:
+            type: string
+        experimentId:
+          type: string
+          format: uuid
+        positionX:
+          type: number
+          format: float
+        positionY:
+          type: number
+          format: float
+        createdAt:
+          type: string
+          format: date-time
+        updatedAt:
+          type: string
+          format: date-time
+    Operators:
+      type: array
+      items:
+        allOf:
+          - $ref: "#/components/schemas/Operator"
+          - type: object
+            properties:
+              status:
+                type: string
+                enum: [Unset, Setted up, Pending, Running, Failed, Successful]
+                example: Setted up
+    ExperimentLog:
+      type: object
+      properties:
+        exception:
+          type: string
+          example: "KeyError"
+        traceback:
+          type: array
+          items:
+            type: string
+            example:
+              - "---------------------------------------------------------------------------"
+              - "KeyError                                  Traceback (most recent call last)"
+              - "<ipython-input-6-3c08f8d95ae4> in <module>"
+              - "----> 1 df.dropna(subset = [target],inplace=True)"
+              - "      2 y = df[target].to_numpy()"
+              - ""
+              - "/opt/conda/lib/python3.7/site-packages/pandas/core/frame.py in dropna(self, axis, how, thresh, subset, inplace)"
+              - "   4857                 check = indices == -1"
+              - "   4858                 if check.any():"
+              - "-> 4859                     raise KeyError(list(np.compress(check, subset)))"
+              - "   4860                 agg_obj = self.take(indices, axis=agg_axis)"
+              - "   4861 "
+              - ""
+              - "KeyError: ['species']"
+    DeploymentLog:
+      type: array
+      items:
+        oneOf:
+        - type: object
+          properties:
+            containerName:
+              type: string
+              example: Regressor Random Forest
+            logs:
+              type: array
+              items:
+                allOf:
+                - type: object
+                  properties:
+                    level:
+                      type: string
+                      enum: [DEBUG, INFO, WARNING, ERROR]
+                      example: INFO
+                    message:
+                      type: string
+                      example: seldon_core.microservice:load_annotations:114 Found annotation deployment_version
+                    timestamp:
+                      type: string
+                      format: date-time
+            status:
+              type: string
+              enum: [Creating, Completed]
+              example: Completed
+    Datasets:
+      type: array
+      items:
+        oneOf:
+          - type: object
+            properties:
+              columns:
+                type: array
+                items:
+                  oneOf:
+                    - type: string
+                      example: "SepalLengthCm"
+                    - type: string
+                      example: "Species"
+              data:
+                type: array
+                items:
+                  oneOf:
+                    - type: array
+                      items:
+                        oneOf:
+                          - type: number
+                            example: 5.1
+                          - type: string
+                            example: "Iris-setosa"
+              total:
+                type: number
+                example: 2
+    Figures:
+      type: array
+      items:
+        oneOf:
+          - type: string
+            example: "data:image/png;base64,iVBORw0KGgoAAAANSUhEUgAAAMAAAAC6CAIAAAB3B9X3AAAAAXNSR0IArs4c6QAAAARnQU1BAACxjwv8YQUAAAAJcEhZcwAADsMAAA7DAcdvqGQAAAG6SURBVHhe7dIxAQAADMOg+TfdicgLGrhBIBCJQCQCkQhEIhCJQCQCkQhEIhCJQCQCkQhEIhCJQCQCkQhEIhCJQCQCkQhEIhCJQCQCkQhEIhCJQCQCkQhEIhCJQCQCkQhEIhCJQCQCkQhEIhCJQCQCkQhEIhCJQCQCkQhEIhCJQCQCkQhEIhCJQCQCkQhEIhCJQCQCkQhEIhCJQCQCkQhEIhCJQCQCkQhEIhCJQCQCkQhEIhCJQCQCkQhEIhCJQCQCkQhEIhCJQCQCkQhEIhCJQCQCkQhEIhCJQCQCkQhEIhCJQCQCkQhEIhCJQCQCkQhEIhCJQCQCkQhEIhCJQCQCkQhEIhCJQCQCkQhEIhCJQCQCkQhEIhCJQCQCkQhEIhCJQCQCkQhEIhCJQCQCkQhEIhCJQCQCkQhEIhCJQCQCkQhEIhCJQCQCkQhEIhCJQCQCkQhEIhCJQCQCkQhEIhCJQCQCkQhEIhCJQCQCkQhEIhCJQCQCkQhEIhCJQCQCkQhEIhCJQCQCkQhEIhCJQCQCkQhEIhCJQCQCkQhEIhCJQCQCkQhEIhCJQCQCkQhEIhCJQCQCkQhEIhDB9ho69eEGiUHfAAAAAElFTkSuQmCC"
+    Metrics:
+      type: array
+      items:
+        oneOf:
+          - type: object
+            example:
+              metric_name: metric_value
+    Run:
+      type: object
+      properties:
+        uuid:
+          type: string
+          format: uuid
+        createdAt:
+          type: string
+          format: date-time
+        operators:
+          type: array
+          items:
+            type: object
+            properties:
+              operatorId:
+                type: string
+                format: uuid
+              taskId:
+                type: string
+                format: uuid
+              parameters:
+                type: object
+                example:
+                  dataset: "/tmp/data/iris.csv"
+                  target: "SepalLengthCm"
+    Runs:
+      type: array
+      items:
+        oneOf:
+          - $ref: "#/components/schemas/Run"
+    Template:
+      type: object
+      properties:
+        uuid:
+          type: string
+          format: uuid
+        name:
+          type: string
+        tasks:
+          type: array
+          items:
+            type: object
+            properties:
+              uuid:
+                type: string
+                format: uuid
+              taskId:
+                type: string
+                format: uuid
+              dependencies:
+                type: array
+                items:
+                  type: string
+                  format: uuid
+              positionX:
+                type: number
+                format: float
+              positionY:
+                type: number
+                format: float
+        createdAt:
+          type: string
+          format: date-time
+        updatedAt:
+          type: string
+          format: date-time
+    Templates:
+      type: array
+      items:
+        oneOf:
+          - $ref: "#/components/schemas/Template"
+  requestBodies:
+    ComparisonPatch:
+      content:
+        application/json:
+          schema:
+            type: object
+            properties:
+              experimentId:
+                type: string
+                format: uuid
+              operatorId:
+                type: string
+                format: uuid
+              runId:
+                type: string
+                format: uuid
+              layout:
+                type: object
+                properties:
+                  x:
+                    type: number
+                  y:
+                    type: number
+                  w:
+                    type: number
+                  h:
+                    type: number
+    TaskPost:
+      content:
+        application/json:
+          schema:
+            oneOf:
+              - $ref: "#/components/schemas/TaskEmpty"
+              - $ref: "#/components/schemas/TaskDocker"
+              - $ref: "#/components/schemas/TaskCopyFrom"
+              - $ref: "#/components/schemas/TaskNotebooks"
+          examples:
+            empty:
+              summary: Empty notebooks
+              value:
+                name: string
+                description: string
+                tags: ["DEFAULT"]
+            docker:
+              summary: Custom docker image
+              value:
+                name: string
+                description: string
+                tags: ["DEFAULT"]
+                commands: ["cmd"]
+                arguments: ["arg"]
+                image: your-custom-docker-image:tag
+            copyFrom:
+              summary: Copy another task
+              value:
+                name: string
+                description: string
+                tags: ["DEFAULT"]
+                copyFrom: 3fa85f64-5717-4562-b3fc-2c963f66afa6
+            notebook:
+              summary: Upload notebooks in request body
+              value:
+                name: string
+                description: string
+                tags: ["DEFAULT"]
+                deploymentNotebook:
+                  {
+                    "cells":
+                      [
+                        {
+                          "cell_type": "code",
+                          "execution_count": null,
+                          "metadata": {},
+                          "outputs": [],
+                          "source": [],
+                        },
+                      ],
+                    "metadata":
+                      {
+                        "kernelspec":
+                          {
+                            "display_name": "Python 3",
+                            "language": "python",
+                            "name": "python3",
+                          },
+                        "language_info":
+                          {
+                            "codemirror_mode":
+                              { "name": "ipython", "version": 3 },
+                            "file_extension": ".py",
+                            "mimetype": "text/x-python",
+                            "name": "python",
+                            "nbconvert_exporter": "python",
+                            "pygments_lexer": "ipython3",
+                            "version": "3.6.9",
+                          },
+                      },
+                    "nbformat": 4,
+                    "nbformat_minor": 4,
+                  }
+                experimentNotebook:
+                  {
+                    "cells":
+                      [
+                        {
+                          "cell_type": "code",
+                          "execution_count": null,
+                          "metadata": {},
+                          "outputs": [],
+                          "source": [],
+                        },
+                      ],
+                    "metadata":
+                      {
+                        "kernelspec":
+                          {
+                            "display_name": "Python 3",
+                            "language": "python",
+                            "name": "python3",
+                          },
+                        "language_info":
+                          {
+                            "codemirror_mode":
+                              { "name": "ipython", "version": 3 },
+                            "file_extension": ".py",
+                            "mimetype": "text/x-python",
+                            "name": "python",
+                            "nbconvert_exporter": "python",
+                            "pygments_lexer": "ipython3",
+                            "version": "3.6.9",
+                          },
+                      },
+                    "nbformat": 4,
+                    "nbformat_minor": 4,
+                  }
+    TaskPatch:
+      content:
+        application/json:
+          schema:
+            $ref: "#/components/schemas/TaskNotebooks"
+          example:
+            name: string
+            description: string
+            tags: ["DEFAULT"]
+            commands: ["cmd"]
+            arguments: ["arg"]
+            image: your-custom-docker-image:tag
+            deploymentNotebook:
+              {
+                "cells":
+                  [
+                    {
+                      "cell_type": "code",
+                      "execution_count": null,
+                      "metadata": {},
+                      "outputs": [],
+                      "source": [],
+                    },
+                  ],
+                "metadata":
+                  {
+                    "kernelspec":
+                      {
+                        "display_name": "Python 3",
+                        "language": "python",
+                        "name": "python3",
+                      },
+                    "language_info":
+                      {
+                        "codemirror_mode": { "name": "ipython", "version": 3 },
+                        "file_extension": ".py",
+                        "mimetype": "text/x-python",
+                        "name": "python",
+                        "nbconvert_exporter": "python",
+                        "pygments_lexer": "ipython3",
+                        "version": "3.6.9",
+                      },
+                  },
+                "nbformat": 4,
+                "nbformat_minor": 4,
+              }
+            experimentNotebook:
+              {
+                "cells":
+                  [
+                    {
+                      "cell_type": "code",
+                      "execution_count": null,
+                      "metadata": {},
+                      "outputs": [],
+                      "source": [],
+                    },
+                  ],
+                "metadata":
+                  {
+                    "kernelspec":
+                      {
+                        "display_name": "Python 3",
+                        "language": "python",
+                        "name": "python3",
+                      },
+                    "language_info":
+                      {
+                        "codemirror_mode": { "name": "ipython", "version": 3 },
+                        "file_extension": ".py",
+                        "mimetype": "text/x-python",
+                        "name": "python",
+                        "nbconvert_exporter": "python",
+                        "pygments_lexer": "ipython3",
+                        "version": "3.6.9",
+                      },
+                  },
+                "nbformat": 4,
+                "nbformat_minor": 4,
+              }
+    Project:
+      content:
+        application/json:
+          schema:
+            type: object
+            properties:
+              name:
+                type: string
+              description:
+                type: string
+    Deleteprojects:
+      content:
+        application/json:
+          schema:
+            type: array
+            items:
+              properties:
+                uuid:
+                  type: string
+    ExperimentPost:
+      content:
+        application/json:
+          schema:
+            type: object
+            properties:
+              name:
+                type: string
+              copyFrom:
+                type: string
+    ExperimentPatch:
+      content:
+        application/json:
+          schema:
+            type: object
+            properties:
+              name:
+                type: string
+              position:
+                type: integer
+              isActive:
+                type: boolean
+              templateId:
+                type: string
+                format: uuid
+    DeploymentPost:
+      content:
+        application/json:
+          schema:
+            oneOf:
+              - $ref: "#/components/schemas/DeploymentExperiments"
+              - $ref: "#/components/schemas/DeploymentTemplate"
+          examples:
+            experiments:
+              summary: From a list of experiments
+              value:
+                experiments: ["3fa85f64-5717-4562-b3fc-2c963f66afa6"]
+            template:
+              summary: From a template
+              value:
+                templateId: "3fa85f64-5717-4562-b3fc-2c963f66afa6"
+    DeploymentPatch:
+      content:
+        application/json:
+          schema:
+            type: object
+            properties:
+              isActive:
+                type: boolean
+              name:
+                type: string
+              position:
+                type: integer
+    PredictionPost:
+      content:
+        multipart/form-data:
+          schema:
+            type: object
+            properties:
+              file:
+                type: string
+                format: binary
+    OperatorPost:
+      content:
+        application/json:
+          schema:
+            type: object
+            properties:
+              taskId:
+                type: string
+              dependencies:
+                type: array
+                items:
+                  type: string
+                  format: uuid
+              parameters:
+                type: object
+                additionalProperties:
+                  type: string
+              positionX:
+                type: number
+                format: float
+              positionY:
+                type: number
+                format: float
+    OperatorPatch:
+      content:
+        application/json:
+          schema:
+            type: object
+            properties:
+              taskId:
+                type: string
+              dependencies:
+                type: array
+                items:
+                  type: string
+                  format: uuid
+              parameters:
+                type: object
+                additionalProperties:
+                  type: string
+              positionX:
+                type: number
+                format: float
+              positionY:
+                type: number
+                format: float
+    RunPost:
+      content:
+        application/json:
+          schema:
+            type: object
+            properties: {}
+    TemplatePost:
+      content:
+        application/json:
+          schema:
+            type: object
+            properties:
+              name:
+                type: string
+              experimentId:
+                type: string
+                format: uuid
+    TemplatePatch:
+      content:
+        application/json:
+          schema:
+            type: object
+            properties:
+              name:
+                type: string
+  responses:
+    Comparison:
+      description: ""
+      content:
+        application/json:
+          schema:
+            $ref: "#/components/schemas/Comparison"
+    Comparisons:
+      description: ""
+      content:
+        application/json:
+          schema:
+            $ref: "#/components/schemas/Comparisons"
+    Task:
+      description: ""
+      content:
+        application/json:
+          schema:
+            $ref: "#/components/schemas/Task"
+    Tasks:
+      description: ""
+      content:
+        application/json:
+          schema:
+            $ref: "#/components/schemas/Tasks"
+    Parameters:
+      description: ""
+      content:
+        application/json:
+          schema:
+            $ref: "#/components/schemas/Parameters"
+    Project:
+      description: ""
+      content:
+        application/json:
+          schema:
+            $ref: "#/components/schemas/Project"
+    Projects:
+      description: ""
+      content:
+        application/json:
+          schema:
+            $ref: "#/components/schemas/Projects"
+    Experiment:
+      description: ""
+      content:
+        application/json:
+          schema:
+            $ref: "#/components/schemas/Experiment"
+    Experiments:
+      description: ""
+      content:
+        application/json:
+          schema:
+            $ref: "#/components/schemas/Experiments"
+    Deployment:
+      description: ""
+      content:
+        application/json:
+          schema:
+            $ref: "#/components/schemas/Deployments"
+    Deployments:
+      description: ""
+      content:
+        application/json:
+          schema:
+            $ref: "#/components/schemas/Deployments"
+    Prediction:
+      description: ""
+      content:
+        application/json:
+          schema:
+            $ref: "#/components/schemas/Prediction"
+    Operator:
+      description: ""
+      content:
+        application/json:
+          schema:
+            $ref: "#/components/schemas/Operator"
+    Operators:
+      description: ""
+      content:
+        application/json:
+          schema:
+            $ref: "#/components/schemas/Operators"
+    ExperimentLog:
+      description: ""
+      content:
+        application/json:
+          schema:
+            $ref: "#/components/schemas/ExperimentLog"
+    DeploymentLog:
+      description: ""
+      content:
+        application/json:
+          schema:
+            $ref: "#/components/schemas/DeploymentLog"
+    Datasets:
+      description: ""
+      content:
+        application/json:
+          schema:
+            $ref: "#/components/schemas/Datasets"
+    Figures:
+      description: ""
+      content:
+        application/json:
+          schema:
+            $ref: "#/components/schemas/Figures"
+    Metrics:
+      description: ""
+      content:
+        application/json:
+          schema:
+            $ref: "#/components/schemas/Metrics"
+    Run:
+      description: ""
+      content:
+        application/json:
+          schema:
+            $ref: "#/components/schemas/Run"
+    Runs:
+      description: ""
+      content:
+        application/json:
+          schema:
+            $ref: "#/components/schemas/Runs"
+    Template:
+      description: ""
+      content:
+        application/json:
+          schema:
+            $ref: "#/components/schemas/Template"
+    Templates:
+      description: ""
+      content:
+        application/json:
+          schema:
+            $ref: "#/components/schemas/Templates"
+    Message:
+      description: ""
+      content:
+        application/json:
+          schema:
+            type: object
+            properties:
+              message:
+                type: string
+            required:
+              - message
+    BadRequest:
+      description: ""
+      content:
+        application/json:
+          schema:
+            type: object
+            properties:
+              message:
+                type: string
+            required:
+              - message
+    NotFound:
+      description: ""
+      content:
+        application/json:
+          schema:
+            type: object
+            properties:
+              message:
+                type: string
+                example: "The specified ... does not exist"
+            required:
+              - message
+    InternalServerError:
+      description: ""
+      content:
+        application/json:
+          schema:
+            type: object
+            properties:
+              message:
+                type: string
+                example: "An internal failure occurred."
+            required:
+              - message
+    ServiceUnavailable:
+      description: ""
+      content:
+        application/json:
+          schema:
+            type: object
+            properties:
+              message:
+                type: string
+                example: "The service is unavailable. Try your call again."
+            required:
+              - message
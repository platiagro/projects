--- conflicted
+++ resolved
@@ -127,15 +127,6 @@
     "    ],\n",
     "    \"targets\": [\n",
     "        {\n",
-<<<<<<< HEAD
-=======
-    "            \"name\": \"SepalLengthCm\",\n",
-    "            \"dtype\": \"FLOAT\",\n",
-    "            \"ftype\": \"continuous\",\n",
-    "            \"range\": [4.3, 7.9]\n",
-    "        },\n",
-    "        {\n",
->>>>>>> 933eef5d
     "            \"name\": \"SepalWidthCm\",\n",
     "            \"dtype\": \"FLOAT\",\n",
     "            \"ftype\": \"continuous\",\n",

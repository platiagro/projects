# -*- coding: utf-8 -*-
"""Template model."""
from datetime import datetime

from sqlalchemy import Column, DateTime, JSON, String, Text

from ..database import Base
from ..utils import to_camel_case


class Template(Base):
    __tablename__ = "templates"
    uuid = Column(String(255), primary_key=True)
    name = Column(Text, nullable=False)
    tasks = Column(JSON, nullable=False, default=[])
    created_at = Column(DateTime, nullable=False, default=datetime.utcnow)
    updated_at = Column(DateTime, nullable=False, default=datetime.utcnow)

    def __repr__(self):
        return f"<Template {self.name}>"

    def as_dict(self):
        d = {to_camel_case(c.name): getattr(self, c.name) for c in self.__table__.columns}
<<<<<<< HEAD
        del d["components"]
        d["operators"] = [{"componentId": o} for i, o in enumerate(self.components)]
=======
        del d["tasks"]
        d["operators"] = [{"taskId": o} for i, o in enumerate(self.tasks)]
>>>>>>> f5f72b54
        return d<|MERGE_RESOLUTION|>--- conflicted
+++ resolved
@@ -21,11 +21,6 @@
 
     def as_dict(self):
         d = {to_camel_case(c.name): getattr(self, c.name) for c in self.__table__.columns}
-<<<<<<< HEAD
-        del d["components"]
-        d["operators"] = [{"componentId": o} for i, o in enumerate(self.components)]
-=======
         del d["tasks"]
         d["operators"] = [{"taskId": o} for i, o in enumerate(self.tasks)]
->>>>>>> f5f72b54
         return d
--- conflicted
+++ resolved
@@ -2,11 +2,7 @@
 """Operator model."""
 from datetime import datetime
 
-<<<<<<< HEAD
-from sqlalchemy import Column, DateTime, JSON, String, ForeignKey
-=======
 from sqlalchemy import Column, DateTime, JSON, String, ForeignKey, Float
->>>>>>> f5f72b54
 from sqlalchemy.orm import relationship
 
 from .dependencies import Dependency
@@ -18,15 +14,10 @@
     __tablename__ = "operators"
     uuid = Column(String(255), primary_key=True)
     experiment_id = Column(String(255), ForeignKey("experiments.uuid"), nullable=False)
-<<<<<<< HEAD
-    component_id = Column(String(255), ForeignKey("components.uuid"), nullable=False)
-    parameters = Column(JSON, nullable=False, default={})
-=======
     task_id = Column(String(255), ForeignKey("tasks.uuid"), nullable=False)
     parameters = Column(JSON, nullable=False, default={})
     position_x = Column('position_x', Float, nullable=True)
     position_y = Column('position_y', Float, nullable=True)
->>>>>>> f5f72b54
     dependencies = relationship("Dependency", primaryjoin=uuid == Dependency.operator_id)
     created_at = Column(DateTime, nullable=False, default=datetime.utcnow)
     updated_at = Column(DateTime, nullable=False, default=datetime.utcnow)

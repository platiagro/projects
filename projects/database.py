--- conflicted
+++ resolved
@@ -13,12 +13,6 @@
 DB_URL = f"mysql+pymysql://{DB_USER}:{DB_PASS}@{DB_HOST}/{DB_NAME}"
 engine = create_engine(
     DB_URL,
-<<<<<<< HEAD
-    pool_size=32,
-    pool_recycle=300,
-    max_overflow=64,
-=======
->>>>>>> 914ebd34
     connect_args={"connect_timeout": 10},
 )
 Session = sessionmaker(autocommit=False, autoflush=False, bind=engine)

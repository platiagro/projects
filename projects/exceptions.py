--- conflicted
+++ resolved
@@ -36,12 +36,6 @@
         super().__init__(code, message, status_code=400)
 
 
-<<<<<<< HEAD
-class ServiceUnavailable(Exception):
-    def __init__(self, message: str):
-        self.message = message
-        self.code = 503
-=======
 class Forbidden(ApiException):
     """
     Forbidden client error status response code indicates that the server understands
@@ -86,5 +80,4 @@
     """
 
     def __init__(self, code: str, message: str):
-        super().__init__(code, message, status_code=503)
->>>>>>> aa2183a2
+        super().__init__(code, message, status_code=503)
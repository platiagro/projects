--- conflicted
+++ resolved
@@ -1,12 +1,8 @@
 # -*- coding: utf-8 -*-
 """Monitorings API Router."""
-<<<<<<< HEAD
 from typing import Optional
 
-from fastapi import APIRouter, Depends, Header
-=======
-from fastapi import APIRouter, BackgroundTasks, Depends
->>>>>>> 689c4650
+from fastapi import APIRouter, BackgroundTasks, Depends, Header
 from sqlalchemy.orm import Session
 
 import projects.schemas.monitoring
@@ -53,13 +49,9 @@
 async def handle_post_monitorings(project_id: str,
                                   deployment_id: str,
                                   monitoring: projects.schemas.monitoring.MonitoringCreate,
-<<<<<<< HEAD
+                                  background_tasks: BackgroundTasks,
                                   session: Session = Depends(session_scope),
                                   kubeflow_userid: Optional[str] = Header("anonymous")):
-=======
-                                  background_tasks: BackgroundTasks,
-                                  session: Session = Depends(session_scope)):
->>>>>>> 689c4650
     """
     Handles POST requests to /.
 
@@ -68,6 +60,7 @@
     project_id : str
     deployment_id : str
     monitoring : projects.schemas.monitoring.MonitoringCreate
+    background_tasks : fastapi.BackgroundTasks
     session : sqlalchemy.orm.session.Session
     kubeflow_userid : fastapi.Header
 

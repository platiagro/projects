--- conflicted
+++ resolved
@@ -14,47 +14,31 @@
 )
 from sqlalchemy.orm import Session
 
-<<<<<<< HEAD
 from projects import database
-=======
->>>>>>> 85ebb409
 from projects.controllers import (
     DeploymentController,
     PredictionController,
     ProjectController,
 )
-<<<<<<< HEAD
-from projects.exceptions import BadRequest
-=======
+
 from projects.database import session_scope
 from projects.exceptions import BadRequest
 from projects.schemas import Prediction
->>>>>>> 85ebb409
 
 router = APIRouter(
     prefix="/projects/{project_id}/deployments/{deployment_id}/predictions",
 )
 
 
-<<<<<<< HEAD
-@router.post("")
-=======
 @router.post("", response_model=Prediction)
->>>>>>> 85ebb409
 async def handle_post_prediction(
     project_id: str,
     deployment_id: str,
     request: Request,
-<<<<<<< HEAD
-    file: Optional[UploadFile] = File(None),
-    session: Session = Depends(database.session_scope),
-    kubeflow_userid: Optional[str] = Header(database.DB_TENANT),
-=======
     background_tasks: BackgroundTasks,
     file: Optional[UploadFile] = File(None),
     session: Session = Depends(session_scope),
     kubeflow_userid: Optional[str] = Header("anonymous"),
->>>>>>> 85ebb409
 ):
     """
     Handles POST request to /.
@@ -88,15 +72,8 @@
         except JSONDecodeError:
             raise BadRequest("either form-data or json is required")
 
-<<<<<<< HEAD
-    prediction_controller = PredictionController(session)
-    return prediction_controller.create_prediction(
-        project_id=project_id, deployment_id=deployment_id, **kwargs
-    )
-=======
     prediction_controller = PredictionController(session, background_tasks)
     prediction = prediction_controller.create_prediction(
         deployment_id=deployment_id, **kwargs
     )
-    return prediction
->>>>>>> 85ebb409
+    return prediction
# -*- coding: utf-8 -*-
"""Tasks API Router."""

from fastapi import APIRouter, BackgroundTasks, Depends, Request
from sqlalchemy.orm import Session

import projects.schemas.message
import projects.schemas.task
from projects import database
from projects.controllers import TaskController
from projects.schemas.mailing import EmailSchema
from projects.utils import format_query_params

router = APIRouter(
    prefix="/tasks",
)

ATTACHMENT_FILE_NAME = "taskfiles.zip"


@router.get("", response_model=projects.schemas.task.TaskList)
async def handle_list_tasks(
    request: Request, session: Session = Depends(database.session_scope)
):
    """
    Handles GET requests to /.

    Parameters
    ----------
    request : fastapi.Request
    session : sqlalchemy.orm.session.Session

    Returns
    -------
    projects.schemas.task.TaskList
    """
    filters = format_query_params(str(request.query_params))

    order_by = filters.pop("order", None)

    page = filters.pop("page", 1)
    page = int(page) if page else 1

    page_size = filters.pop("page_size", None)
    page_size = int(page_size) if page_size else 10

    task_controller = TaskController(session)
    tasks = task_controller.list_tasks(
        page=page, page_size=page_size, order_by=order_by, **filters
    )
    return tasks


@router.post("", response_model=projects.schemas.task.Task)
<<<<<<< HEAD
async def handle_post_tasks(task: projects.schemas.task.TaskCreate,
                            session: Session = Depends(session_scope)):
=======
async def handle_post_tasks(
    task: projects.schemas.task.TaskCreate,
    background_tasks: BackgroundTasks,
    session: Session = Depends(database.session_scope),
):
>>>>>>> 914ebd34
    """
    Handles POST requests to /.

    Parameters
    ----------
    task : projects.schemas.task.TaskCreate
    background_tasks : fastapi.BackgroundTasks
    session : sqlalchemy.orm.session.Session

    Returns
    -------
    projects.schemas.task.Task
    """
    task_controller = TaskController(session)
    task = task_controller.create_task(task=task)
    return task


@router.get("/{task_id}", response_model=projects.schemas.task.Task)
async def handle_get_task(
    task_id: str, session: Session = Depends(database.session_scope)
):
    """
    Handles GET requests to /<task_id>.

    Parameters
    ----------
    task_id : str
    session : sqlalchemy.orm.session.Session

    Returns
    -------
    projects.schemas.task.Task
    """
    task_controller = TaskController(session)
    task = task_controller.get_task(task_id=task_id)
    return task


@router.patch("/{task_id}", response_model=projects.schemas.task.Task)
async def handle_patch_task(
    task_id: str,
    task: projects.schemas.task.TaskUpdate,
    background_tasks: BackgroundTasks,
    session: Session = Depends(database.session_scope),
):
    """
    Handles PATCH requests to /<task_id>.

    Parameters
    ----------
    task_id : str
    task : projects.schemas.task.TaskUpdate
    background_tasks : fastapi.BackgroundTasks
    session : sqlalchemy.orm.session.Session

    Returns
    -------
    projects.schemas.task.Task
    """
    task_controller = TaskController(session, background_tasks)
    task = task_controller.update_task(task_id=task_id, task=task)
    return task


@router.delete("/{task_id}")
async def handle_delete_task(
    task_id: str,
    background_tasks: BackgroundTasks,
    session: Session = Depends(database.session_scope),
):
    """
    Handles DELETE requests to /<task_id>.

    Parameters
    ----------
    task_id : str
    background_tasks : fastapi.BackgroundTasks
    session : sqlalchemy.orm.session.Session

    Returns
    -------
    projects.schemas.message.Message
    """
    task_controller = TaskController(session, background_tasks)
    result = task_controller.delete_task(task_id=task_id)
    return result


@router.post("/{task_id}/emails", status_code=200)
async def handle_task_email_sender(
    task_id: str,
    email_schema: EmailSchema,
    background_tasks: BackgroundTasks,
    session: Session = Depends(database.session_scope),
):
    """
    Handles request to /{task_id}/email

    Parameters
    ----------
    task_id : str
    background_tasks : fastapi.BackgroundTasks
    session : sqlalchemy.orm.session.Session
    email: projects.schema.mailing.EmailSchema

    Returns
    -------
    message: str

    """
    task_controller = TaskController(session, background_tasks)
    result = task_controller.send_emails(email_schema, task_id=task_id)

    return result<|MERGE_RESOLUTION|>--- conflicted
+++ resolved
@@ -52,23 +52,16 @@
 
 
 @router.post("", response_model=projects.schemas.task.Task)
-<<<<<<< HEAD
-async def handle_post_tasks(task: projects.schemas.task.TaskCreate,
-                            session: Session = Depends(session_scope)):
-=======
 async def handle_post_tasks(
     task: projects.schemas.task.TaskCreate,
-    background_tasks: BackgroundTasks,
     session: Session = Depends(database.session_scope),
 ):
->>>>>>> 914ebd34
     """
     Handles POST requests to /.
 
     Parameters
     ----------
     task : projects.schemas.task.TaskCreate
-    background_tasks : fastapi.BackgroundTasks
     session : sqlalchemy.orm.session.Session
 
     Returns

# -*- coding: utf-8 -*-
"""Deployments API Router."""
from typing import Optional

from fastapi import APIRouter, BackgroundTasks, Depends, Header
from sqlalchemy.orm import Session

import projects.schemas.deployment
from projects.controllers import DeploymentController, ProjectController
from projects.database import session_scope

router = APIRouter(
    prefix="/projects/{project_id}/deployments",
)


@router.get("", response_model=projects.schemas.deployment.DeploymentList)
async def handle_list_deployments(project_id: str,
                                  session: Session = Depends(session_scope),
                                  kubeflow_userid: Optional[str] = Header(None)):
    """
    Handles GET requests to /.

    Parameters
    ----------
    project_id : str
    session : sqlalchemy.orm.session.Session
    kubeflow_userid : fastapi.Header

    Returns
    -------
    projects.schemas.deployment.DeploymentList
    """
    project_controller = ProjectController(session, kubeflow_userid=kubeflow_userid)
    project_controller.raise_if_project_does_not_exist(project_id)

    deployment_controller = DeploymentController(session)
    deployments = deployment_controller.list_deployments(project_id=project_id)
    return deployments


@router.post("", response_model=projects.schemas.deployment.DeploymentList)
async def handle_post_deployments(project_id: str,
                                  deployment: projects.schemas.deployment.DeploymentCreate,
<<<<<<< HEAD
                                  session: Session = Depends(session_scope),
                                  kubeflow_userid: Optional[str] = Header(None)):
=======
                                  background_tasks: BackgroundTasks,
                                  session: Session = Depends(session_scope)):
>>>>>>> 3d13e22b
    """
    Handles POST requests to /.

    Parameters
    ----------
    project_id : str
    session : sqlalchemy.orm.session.Session
    kubeflow_userid : fastapi.Header

    Returns
    -------
    projects.schemas.deployment.Deployment
    """
    project_controller = ProjectController(session, kubeflow_userid=kubeflow_userid)
    project_controller.raise_if_project_does_not_exist(project_id)

    deployment_controller = DeploymentController(session, background_tasks)
    deployments = deployment_controller.create_deployment(project_id=project_id,
                                                          deployment=deployment)
    return deployments


@router.get("/{deployment_id}", response_model=projects.schemas.deployment.Deployment)
async def handle_get_deployment(project_id: str,
                                deployment_id: str,
                                session: Session = Depends(session_scope),
                                kubeflow_userid: Optional[str] = Header(None)):
    """
    Handles GET requests to /<deployment_id>.

    Parameters
    ----------
    project_id : str
    deployment_id : str
    session : sqlalchemy.orm.session.Session
    kubeflow_userid : fastapi.Header

    Returns
    -------
    projects.schemas.deployment.Deployment
    """
    project_controller = ProjectController(session, kubeflow_userid=kubeflow_userid)
    project_controller.raise_if_project_does_not_exist(project_id)

    deployment_controller = DeploymentController(session)
    deployment = deployment_controller.get_deployment(deployment_id=deployment_id,
                                                      project_id=project_id)
    return deployment


@router.patch("/{deployment_id}", response_model=projects.schemas.deployment.Deployment)
async def handle_patch_deployment(project_id: str,
                                  deployment_id: str,
                                  deployment: projects.schemas.deployment.DeploymentUpdate,
                                  session: Session = Depends(session_scope),
                                  kubeflow_userid: Optional[str] = Header(None)):
    """
    Handles PATCH requests to /<deployment_id>.

    Parameters
    ----------
    project_id : str
    deployment_id : str
    session : sqlalchemy.orm.session.Session
    kubeflow_userid : fastapi.Header

    Returns
    -------
    projects.schemas.deployment.Deployment
    """
    project_controller = ProjectController(session, kubeflow_userid=kubeflow_userid)
    project_controller.raise_if_project_does_not_exist(project_id)

    deployment_controller = DeploymentController(session)
    deployment = deployment_controller.update_deployment(deployment_id=deployment_id,
                                                         project_id=project_id,
                                                         deployment=deployment)
    return deployment


@router.delete("/{deployment_id}")
async def handle_delete_deployment(project_id: str,
                                   deployment_id: str,
                                   background_tasks: BackgroundTasks,
                                   session: Session = Depends(session_scope),
                                   kubeflow_userid: Optional[str] = Header(None)):
    """
    Handles DELETE requests to /<deployment_id>.

    Parameters
    ----------
    project_id : str
    deployment_id : str
    session : sqlalchemy.orm.session.Session
    kubeflow_userid : fastapi.Header

    Returns
    -------
    projects.schemas.message.Message
    """
    project_controller = ProjectController(session, kubeflow_userid=kubeflow_userid)
    project_controller.raise_if_project_does_not_exist(project_id)

    deployment_controller = DeploymentController(session, background_tasks)
    deployment = deployment_controller.delete_deployment(deployment_id=deployment_id,
                                                         project_id=project_id)
    return deployment<|MERGE_RESOLUTION|>--- conflicted
+++ resolved
@@ -42,13 +42,9 @@
 @router.post("", response_model=projects.schemas.deployment.DeploymentList)
 async def handle_post_deployments(project_id: str,
                                   deployment: projects.schemas.deployment.DeploymentCreate,
-<<<<<<< HEAD
+                                  background_tasks: BackgroundTasks,
                                   session: Session = Depends(session_scope),
                                   kubeflow_userid: Optional[str] = Header(None)):
-=======
-                                  background_tasks: BackgroundTasks,
-                                  session: Session = Depends(session_scope)):
->>>>>>> 3d13e22b
     """
     Handles POST requests to /.
 

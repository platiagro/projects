--- conflicted
+++ resolved
@@ -38,11 +38,7 @@
     if re.findall(forbidden_char_regex, value):
         raise BadRequest(
             code="NotAllowedChar",
-<<<<<<< HEAD
-            message="Not allowed character used",
-=======
             message="Character not Allowed",
->>>>>>> feb634a6
         )
 
 

--- conflicted
+++ resolved
@@ -354,21 +354,14 @@
     operator_id = uuid_alpha()
 
     # sets these values to notebooks
-<<<<<<< HEAD
-    deployment_notebook["metadata"]["experiment_id"] = experiment_id
-    deployment_notebook["metadata"]["operator_id"] = operator_id
-    deployment_notebook["metadata"]["task_id"] = task_id
-    experiment_notebook["metadata"]["experiment_id"] = experiment_id
-    experiment_notebook["metadata"]["operator_id"] = operator_id
-    experiment_notebook["metadata"]["task_id"] = task_id
-=======
     if deployment_notebook is not None:
         deployment_notebook["metadata"]["experiment_id"] = experiment_id
         deployment_notebook["metadata"]["operator_id"] = operator_id
+        deployment_notebook["metadata"]["task_id"] = task_id
     if experiment_notebook is not None:
         experiment_notebook["metadata"]["experiment_id"] = experiment_id
         experiment_notebook["metadata"]["operator_id"] = operator_id
->>>>>>> 61edc83a
+        experiment_notebook["metadata"]["task_id"] = task_id
 
 
 def pagination_tasks(name, page, page_size, order):

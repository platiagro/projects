# -*- coding: utf-8 -*-
"""Operator controller."""
from datetime import datetime

from sqlalchemy.exc import InvalidRequestError, ProgrammingError
from werkzeug.exceptions import BadRequest, NotFound

from ..database import db_session
from ..models import Operator, Task
from .parameters import list_parameters
from .dependencies import list_dependencies, list_next_operators, \
    create_dependency, delete_dependency
<<<<<<< HEAD
from .utils import raise_if_component_does_not_exist, \
=======
from .utils import raise_if_task_does_not_exist, \
>>>>>>> f5f72b54
    raise_if_project_does_not_exist, raise_if_experiment_does_not_exist, \
    raise_if_operator_does_not_exist, uuid_alpha


PARAMETERS_EXCEPTION_MSG = "The specified parameters are not valid"
DEPENDENCIES_EXCEPTION_MSG = "The specified dependencies are not valid."


def list_operators(project_id, experiment_id):
    """Lists all operators under an experiment.

    Args:
        project_id (str): the project uuid.
        experiment_id (str): the experiment uuid.

    Returns:
        A list of all operator.
    """
    raise_if_project_does_not_exist(project_id)
    raise_if_experiment_does_not_exist(experiment_id)

    operators = db_session.query(Operator) \
        .filter_by(experiment_id=experiment_id) \
        .all()

    response = []
    for operator in operators:
        check_status(operator)
        response.append(operator.as_dict())

    return response


<<<<<<< HEAD
def create_operator(project_id, experiment_id, component_id=None,
                    parameters=None, dependencies=None, **kwargs):
=======
def create_operator(project_id, experiment_id, task_id=None,
                    parameters=None, dependencies=None, position_x=None, position_y=None, **kwargs):
>>>>>>> f5f72b54
    """Creates a new operator in our database.

    The new operator is added to the end of the operator list.

    Args:
        project_id (str): the project uuid.
        experiment_id (str): the experiment uuid.
        task_id (str): the task uuid.
        parameters (dict): the parameters dict.
        dependencies (list): the dependencies array.
<<<<<<< HEAD
=======
        position_x (float): position x.
        position_y (float): position y.

>>>>>>> f5f72b54

    Returns:
        The operator info.
    """
    raise_if_project_does_not_exist(project_id)
    raise_if_experiment_does_not_exist(experiment_id)

    if not isinstance(task_id, str):
        raise BadRequest("taskId is required")

    try:
        raise_if_task_does_not_exist(task_id)
    except NotFound as e:
        raise BadRequest(e.description)

    if parameters is None:
        parameters = {}

    raise_if_parameters_are_invalid(parameters)

    if dependencies is None:
        dependencies = []

<<<<<<< HEAD
    raise_if_dependencies_are_invalid(project_id, experiment_id, dependencies)

    operator = Operator(uuid=uuid_alpha(),
                        experiment_id=experiment_id,
                        component_id=component_id,
                        parameters=parameters)
=======
    raise_if_dependencies_are_invalid(dependencies)

    operator = Operator(uuid=uuid_alpha(),
                        experiment_id=experiment_id,
                        task_id=task_id,
                        parameters=parameters,
                        position_x=position_x,
                        position_y=position_y)
>>>>>>> f5f72b54
    db_session.add(operator)
    db_session.commit()

    check_status(operator)

    operator_as_dict = operator.as_dict()

    update_dependencies(operator_as_dict['uuid'], dependencies)

    operator_as_dict["dependencies"] = dependencies
<<<<<<< HEAD

=======
>>>>>>> f5f72b54
    return operator_as_dict


def update_operator(uuid, project_id, experiment_id, **kwargs):
    """Updates an operator in our database and adjusts the position of others.

    Args:
        uuid (str): the operator uuid to look for in our database.
        project_id (str): the project uuid.
        experiment_id (str): the experiment uuid.
        **kwargs: arbitrary keyword arguments.

    Returns:
        The operator info.
    """
    raise_if_project_does_not_exist(project_id)
    raise_if_experiment_does_not_exist(experiment_id)

    operator = Operator.query.get(uuid)

    if operator is None:
        raise NotFound("The specified operator does not exist")

    raise_if_parameters_are_invalid(kwargs.get("parameters", {}))

    dependencies = kwargs.pop("dependencies", None)

    if dependencies is not None:
<<<<<<< HEAD
        raise_if_dependencies_are_invalid(project_id, experiment_id, dependencies, operator_id=uuid)
=======
        raise_if_dependencies_are_invalid(dependencies, operator_id=uuid)
>>>>>>> f5f72b54
        update_dependencies(uuid, dependencies)

    data = {"updated_at": datetime.utcnow()}
    data.update(kwargs)

    try:
        db_session.query(Operator).filter_by(uuid=uuid).update(data)
        db_session.commit()
    except (InvalidRequestError, ProgrammingError) as e:
        raise BadRequest(str(e))

    check_status(operator)

    return operator.as_dict()


def delete_operator(uuid, project_id, experiment_id):
    """Delete an operator in our database.

    Args:
        uuid (str): the operator uuid to look for in our database.
        project_id (str): the project uuid.
        experiment_id (str): the experiment uuid.

    Returns:
        The deletion result.
    """
    raise_if_project_does_not_exist(project_id)
    raise_if_experiment_does_not_exist(experiment_id)

    operator = Operator.query.get(uuid)

    if operator is None:
        raise NotFound("The specified operator does not exist")

    operator_as_dict = operator.as_dict()
    delete_dependencies(operator_as_dict["uuid"], operator_as_dict["dependencies"])

    db_session.delete(operator)
    db_session.commit()

    return {"message": "Operator deleted"}


def update_dependencies(operator_id, new_dependencies):
<<<<<<< HEAD
    """Merge new_dependencies to current dependencies of operator.

    Args:
        operator_id (str): the operator uuid.
        new_dependencies (list): list of dependencies to add or delete from operator.
    """
    dependencies_raw = list_dependencies(operator_id)
    dependencies = [d['dependency'] for d in dependencies_raw]

    dependencies_to_add = [d for d in new_dependencies if d not in dependencies]
    dependencies_to_delete = [d for d in dependencies if d not in new_dependencies]

    for dependency in dependencies_to_add:
        create_dependency(operator_id, dependency)

=======
    dependencies_raw = list_dependencies(operator_id)
    dependencies = [d['dependency'] for d in dependencies_raw]

    dependencies_to_add = [d for d in new_dependencies if d not in dependencies]
    dependencies_to_delete = [d for d in dependencies if d not in new_dependencies]

    for dependency in dependencies_to_add:
        create_dependency(operator_id, dependency)

>>>>>>> f5f72b54
    for dependency in dependencies_to_delete:
        for dependency_object in dependencies_raw:
            if dependency == dependency_object["dependency"]:
                delete_dependency(dependency_object["uuid"])
                break


def delete_dependencies(operator_id, dependencies):
<<<<<<< HEAD
    """Delete dependencies from operator.

    Args:
        operator_id (str): the operator uuid.
        dependencies (str): dependencies to delete.
    """
=======
>>>>>>> f5f72b54
    next_operators = list_next_operators(operator_id)

    for op in next_operators:
        op_dependencies_raw = list_dependencies(op)
        op_dependencies = [d["dependency"] for d in op_dependencies_raw]

        new_dependencies = dependencies + list(set(op_dependencies) - set(dependencies))
        new_dependencies.remove(operator_id)

        update_dependencies(op, new_dependencies)

    update_dependencies(operator_id, [])


def raise_if_parameters_are_invalid(parameters):
    """Raises an exception if the specified parameters are not valid.

    Args:
        parameters (dict): the parameters dict.
    """
    if not isinstance(parameters, dict):
        raise BadRequest(PARAMETERS_EXCEPTION_MSG)

    for key, value in parameters.items():
        if not isinstance(value, (str, int, float, bool, list, dict)):
            raise BadRequest(PARAMETERS_EXCEPTION_MSG)


<<<<<<< HEAD
def raise_if_dependencies_are_invalid(project_id, experiment_id, dependencies, operator_id=None):
    """Raises an exception if the specified dependencies are not valid.

    Args:
        project_id (str): the project uuid.
        experiment_id (str): the experiment uuid.
=======
def raise_if_dependencies_are_invalid(dependencies, operator_id=None):
    """Raises an exception if the specified dependencies are not valid.

    Args:
>>>>>>> f5f72b54
        dependencies (list): the dependencies list.
        operator_id (str): the operator uuid.
    """
    if not isinstance(dependencies, list):
        raise BadRequest(DEPENDENCIES_EXCEPTION_MSG)

<<<<<<< HEAD
    raise_if_has_cycles(project_id, experiment_id, operator_id, dependencies)

    # check if dependencies has duplicates
    if len(dependencies) != len(set(dependencies)):
        raise BadRequest(DEPENDENCIES_EXCEPTION_MSG)

    for d in dependencies:
        try:
            raise_if_operator_does_not_exist(d, experiment_id)
=======
    for d in dependencies:
        try:
            raise_if_operator_does_not_exist(d)
>>>>>>> f5f72b54
            if d == operator_id:
                raise BadRequest(DEPENDENCIES_EXCEPTION_MSG)
        except NotFound:
            raise BadRequest(DEPENDENCIES_EXCEPTION_MSG)
<<<<<<< HEAD


def has_cycles_util(operator_id, visited, recursion_stack, new_dependencies, new_dependencies_op):
    visited[operator_id] = True
    recursion_stack[operator_id] = True

    dependencies_raw = list_dependencies(operator_id)
    dependencies = [d['dependency'] for d in dependencies_raw]

    if (operator_id == new_dependencies_op):
        dependencies = dependencies + list(set(new_dependencies) - set(dependencies))

    # Recur for all neighbours
    # if any neighbour is visited and in
    # recursion_stack then graph is cyclic
    for neighbour in dependencies:
        if ((visited[neighbour] is False and
             has_cycles_util(neighbour, visited, recursion_stack, new_dependencies, new_dependencies_op,) is True) or
                recursion_stack[neighbour] is True):
            return True

    recursion_stack[operator_id] = False
    return False


def raise_if_has_cycles(project_id, experiment_id, operator_id, dependencies):
    """Raises an exception if the dependencies of operators from experiment are cyclical.

    Args:
        project_id (str): the project uuid.
        experiment_id (str): the experiment uuid.
        operator_id (str): the operator uuid.
        dependencies (list): the dependencies list.
    """
    operators = list_operators(project_id, experiment_id)

    visited = dict.fromkeys([op['uuid'] for op in operators], False)
    recursion_stack = dict.fromkeys([op['uuid'] for op in operators], False)

    for op in operators:
        op_uuid = op["uuid"]
        if (visited[op_uuid] is False and
                has_cycles_util(op_uuid, visited, recursion_stack, dependencies, operator_id) is True):
            raise BadRequest("Cyclical dependencies.")
    return False
=======
>>>>>>> f5f72b54


def check_status(operator):
    # get total operator parameters with value
    op_params_keys = [key for key in operator.parameters.keys() if operator.parameters[key] != '']
    total_op_params = len(op_params_keys)

    task = Task.query.get(operator.task_id)
    if "DATASETS" not in task.tags:
        # get task parameters and remove dataset parameter
        comp_params = list_parameters(operator.task_id)
        comp_params = [parameter for parameter in comp_params if parameter['name'] != 'dataset']
        total_comp_params = len(comp_params)

        if total_op_params == total_comp_params:
            operator.status = 'Setted up'
        else:
            operator.status = 'Unset'
    else:
        if total_op_params == 1:
            operator.status = 'Setted up'
        else:
            operator.status = 'Unset'<|MERGE_RESOLUTION|>--- conflicted
+++ resolved
@@ -10,11 +10,7 @@
 from .parameters import list_parameters
 from .dependencies import list_dependencies, list_next_operators, \
     create_dependency, delete_dependency
-<<<<<<< HEAD
-from .utils import raise_if_component_does_not_exist, \
-=======
 from .utils import raise_if_task_does_not_exist, \
->>>>>>> f5f72b54
     raise_if_project_does_not_exist, raise_if_experiment_does_not_exist, \
     raise_if_operator_does_not_exist, uuid_alpha
 
@@ -48,13 +44,8 @@
     return response
 
 
-<<<<<<< HEAD
-def create_operator(project_id, experiment_id, component_id=None,
-                    parameters=None, dependencies=None, **kwargs):
-=======
 def create_operator(project_id, experiment_id, task_id=None,
                     parameters=None, dependencies=None, position_x=None, position_y=None, **kwargs):
->>>>>>> f5f72b54
     """Creates a new operator in our database.
 
     The new operator is added to the end of the operator list.
@@ -65,12 +56,9 @@
         task_id (str): the task uuid.
         parameters (dict): the parameters dict.
         dependencies (list): the dependencies array.
-<<<<<<< HEAD
-=======
         position_x (float): position x.
         position_y (float): position y.
 
->>>>>>> f5f72b54
 
     Returns:
         The operator info.
@@ -94,14 +82,6 @@
     if dependencies is None:
         dependencies = []
 
-<<<<<<< HEAD
-    raise_if_dependencies_are_invalid(project_id, experiment_id, dependencies)
-
-    operator = Operator(uuid=uuid_alpha(),
-                        experiment_id=experiment_id,
-                        component_id=component_id,
-                        parameters=parameters)
-=======
     raise_if_dependencies_are_invalid(dependencies)
 
     operator = Operator(uuid=uuid_alpha(),
@@ -110,7 +90,6 @@
                         parameters=parameters,
                         position_x=position_x,
                         position_y=position_y)
->>>>>>> f5f72b54
     db_session.add(operator)
     db_session.commit()
 
@@ -121,10 +100,6 @@
     update_dependencies(operator_as_dict['uuid'], dependencies)
 
     operator_as_dict["dependencies"] = dependencies
-<<<<<<< HEAD
-
-=======
->>>>>>> f5f72b54
     return operator_as_dict
 
 
@@ -153,11 +128,13 @@
     dependencies = kwargs.pop("dependencies", None)
 
     if dependencies is not None:
-<<<<<<< HEAD
+
+
+<< << << < HEAD
         raise_if_dependencies_are_invalid(project_id, experiment_id, dependencies, operator_id=uuid)
-=======
+== == == =
         raise_if_dependencies_are_invalid(dependencies, operator_id=uuid)
->>>>>>> f5f72b54
+>>>>>> > master
         update_dependencies(uuid, dependencies)
 
     data = {"updated_at": datetime.utcnow()}
@@ -203,7 +180,6 @@
 
 
 def update_dependencies(operator_id, new_dependencies):
-<<<<<<< HEAD
     """Merge new_dependencies to current dependencies of operator.
 
     Args:
@@ -219,17 +195,6 @@
     for dependency in dependencies_to_add:
         create_dependency(operator_id, dependency)
 
-=======
-    dependencies_raw = list_dependencies(operator_id)
-    dependencies = [d['dependency'] for d in dependencies_raw]
-
-    dependencies_to_add = [d for d in new_dependencies if d not in dependencies]
-    dependencies_to_delete = [d for d in dependencies if d not in new_dependencies]
-
-    for dependency in dependencies_to_add:
-        create_dependency(operator_id, dependency)
-
->>>>>>> f5f72b54
     for dependency in dependencies_to_delete:
         for dependency_object in dependencies_raw:
             if dependency == dependency_object["dependency"]:
@@ -238,15 +203,12 @@
 
 
 def delete_dependencies(operator_id, dependencies):
-<<<<<<< HEAD
     """Delete dependencies from operator.
 
     Args:
         operator_id (str): the operator uuid.
         dependencies (str): dependencies to delete.
     """
-=======
->>>>>>> f5f72b54
     next_operators = list_next_operators(operator_id)
 
     for op in next_operators:
@@ -275,26 +237,18 @@
             raise BadRequest(PARAMETERS_EXCEPTION_MSG)
 
 
-<<<<<<< HEAD
 def raise_if_dependencies_are_invalid(project_id, experiment_id, dependencies, operator_id=None):
     """Raises an exception if the specified dependencies are not valid.
 
     Args:
         project_id (str): the project uuid.
         experiment_id (str): the experiment uuid.
-=======
-def raise_if_dependencies_are_invalid(dependencies, operator_id=None):
-    """Raises an exception if the specified dependencies are not valid.
-
-    Args:
->>>>>>> f5f72b54
         dependencies (list): the dependencies list.
         operator_id (str): the operator uuid.
     """
     if not isinstance(dependencies, list):
         raise BadRequest(DEPENDENCIES_EXCEPTION_MSG)
 
-<<<<<<< HEAD
     raise_if_has_cycles(project_id, experiment_id, operator_id, dependencies)
 
     # check if dependencies has duplicates
@@ -304,16 +258,10 @@
     for d in dependencies:
         try:
             raise_if_operator_does_not_exist(d, experiment_id)
-=======
-    for d in dependencies:
-        try:
-            raise_if_operator_does_not_exist(d)
->>>>>>> f5f72b54
             if d == operator_id:
                 raise BadRequest(DEPENDENCIES_EXCEPTION_MSG)
         except NotFound:
             raise BadRequest(DEPENDENCIES_EXCEPTION_MSG)
-<<<<<<< HEAD
 
 
 def has_cycles_util(operator_id, visited, recursion_stack, new_dependencies, new_dependencies_op):
@@ -359,8 +307,6 @@
                 has_cycles_util(op_uuid, visited, recursion_stack, dependencies, operator_id) is True):
             raise BadRequest("Cyclical dependencies.")
     return False
-=======
->>>>>>> f5f72b54
 
 
 def check_status(operator):

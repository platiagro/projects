# -*- coding: utf-8 -*-
"""Shared functions."""
import random
import uuid
import re

from werkzeug.exceptions import NotFound

from ..database import db_session
from ..models import Experiment, Operator, Project, Task


def raise_if_task_does_not_exist(task_id):
    """Raises an exception if the specified task does not exist.

    Args:
        task_id (str): the task uuid.
    """
    exists = db_session.query(Task.uuid) \
        .filter_by(uuid=task_id) \
        .scalar() is not None

    if not exists:
        raise NotFound("The specified task does not exist")


def raise_if_project_does_not_exist(project_id):
    """Raises an exception if the specified project does not exist.

    Args:
        project_id (str): the project uuid.
    """
    exists = db_session.query(Project.uuid) \
        .filter_by(uuid=project_id) \
        .scalar() is not None

    if not exists:
        raise NotFound("The specified project does not exist")


def raise_if_experiment_does_not_exist(experiment_id):
    """Raises an exception if the specified experiment does not exist.

    Args:
        experiment_id (str): the experiment uuid.
    """
    exists = db_session.query(Experiment.uuid) \
        .filter_by(uuid=experiment_id) \
        .scalar() is not None

    if not exists:
        raise NotFound("The specified experiment does not exist")


def raise_if_operator_does_not_exist(operator_id):
    """Raises an exception if the specified operator does not exist.

    Args:
        operator_id (str): the operator uuid.
    """
    exists = db_session.query(Operator.uuid) \
        .filter_by(uuid=operator_id) \
        .scalar() is not None

    if not exists:
        raise NotFound("The specified operator does not exist")


def uuid_alpha() -> str:
    """Generates an uuid that always starts with an alpha char."""
    uuid_ = str(uuid.uuid4())
    if not uuid_[0].isalpha():
        c = random.choice(["a", "b", "c", "d", "e", "f"])
        uuid_ = f"{c}{uuid_[1:]}"
    return uuid_


def pagination_datasets(page, page_size, dataset):
    """pagination of datasets.

    Args:
        page_size(int) : record numbers
        page(int): page number
        dataset(json): data to be paged

    Returns:
        Paged dataset

    """
    try:
        count = 0
        new_datasets = []
        total_elements = len(dataset['data'])
        page = (page * page_size) - page_size
        for i in range(page, total_elements):
            new_datasets.append(dataset['data'][i])
            count += 1
            if page_size == count:
                response = {
                    'columns': dataset['columns'],
                    'data': new_datasets,
                    'total': len(dataset['data'])
                }
                return response
        if len(new_datasets) == 0:
            raise NotFound("The informed page does not contain records")
        else:
            response = {
                'columns': dataset['columns'],
                'data': new_datasets,
                'total': len(dataset['data'])
            }
            return response
    except RuntimeError:
        raise NotFound("The specified page does not exist")


def list_objects(list_object):
    """Extracting uuids from informed json.

    Args:
        list_object(json): string containing the project's uuid

    Returns:
        all uuids

    """
    all_projects_ids = []
    for i in list_object:
        all_projects_ids.append(i['uuid'])
    return all_projects_ids


def objects_uuid(list_object):
    """Recovering uuids from information projects.

    Args:
        list_object(projects): list of projects

    Returns:
        all uuids

    """
    uuids = []
    for i in list_object:
<<<<<<< HEAD
        ids.append(i.uuid)
    return ids


def text_to_list(order):
    """Turn text into list
    Args:
        order(str): oreder Ex: uuid asc
    Returns:
        ['uuid','asc']
=======
        uuids.append(i.uuid)
    return uuids


def text_to_list(order):
    """Turn text into list.

    Args:
        order(str): column name and order

    Returns:
        list

>>>>>>> 7b5a98c1
    """
    order_by = []
    regex = re.compile(r'\[(.*?)\]|(\S+)')
    matches = regex.finditer(order)
    for match in matches:
        order_by.append(match.group(2)) if match.group(1) is None else order_by.append(match.group(1))
    return order_by<|MERGE_RESOLUTION|>--- conflicted
+++ resolved
@@ -143,18 +143,6 @@
     """
     uuids = []
     for i in list_object:
-<<<<<<< HEAD
-        ids.append(i.uuid)
-    return ids
-
-
-def text_to_list(order):
-    """Turn text into list
-    Args:
-        order(str): oreder Ex: uuid asc
-    Returns:
-        ['uuid','asc']
-=======
         uuids.append(i.uuid)
     return uuids
 
@@ -168,7 +156,6 @@
     Returns:
         list
 
->>>>>>> 7b5a98c1
     """
     order_by = []
     regex = re.compile(r'\[(.*?)\]|(\S+)')

--- conflicted
+++ resolved
@@ -156,22 +156,14 @@
         # remove operators
         Operator.query.filter(Operator.experiment_id == uuid).delete()
 
-<<<<<<< HEAD
-        for component_id in template.components:
-=======
         # save the last operator id created to create dependency on next operator
         last_operator_id = None
         for task_id in template.tasks:
             operator_id = uuid_alpha()
->>>>>>> f5f72b54
             objects = [
                 Operator(uuid=operator_id,
                          experiment_id=uuid,
-<<<<<<< HEAD
-                         component_id=component_id)
-=======
                          task_id=task_id)
->>>>>>> f5f72b54
             ]
             db_session.bulk_save_objects(objects)
             if last_operator_id is not None:

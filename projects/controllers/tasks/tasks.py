# -*- coding: utf-8 -*-
"""Tasks controller."""
import base64
import json
import os
import pkgutil
import re
import tempfile
from datetime import datetime
from typing import Optional

from fastapi_mail import FastMail, MessageSchema
from jinja2 import Template
from sqlalchemy import asc, desc, func

from projects import __version__, models, schemas
from projects.controllers.utils import uuid_alpha
from projects.exceptions import BadRequest, Forbidden, NotFound
from projects.kubernetes.notebook import (
    copy_file_to_pod,
    get_files_from_task,
    handle_task_creation,
    remove_persistent_volume_claim,
    update_persistent_volume_claim,
    update_task_config_map,
)

PREFIX = "tasks"

CATEGORY_DEFAULT = "DEFAULT"
CATEGORY_DATASETS = "DATASETS"
CATEGORY_DESCRIPTIVE_STATISTICS = "DESCRIPTIVE_STATISTICS"
CATEGORY_FEATURE_ENGINEERING = "FEATURE_ENGINEERING"
CATEGORY_PREDICTOR = "PREDICTOR"
CATEGORY_COMPUTER_VISION = "COMPUTER_VISION"
CATEGORY_NLP = "NLP"
CATEGORY_MONITORING = "MONITORING"

VALID_CATEGORIES = [
    CATEGORY_DEFAULT,
    CATEGORY_DATASETS,
    CATEGORY_DESCRIPTIVE_STATISTICS,
    CATEGORY_FEATURE_ENGINEERING,
    CATEGORY_PREDICTOR,
    CATEGORY_COMPUTER_VISION,
    CATEGORY_NLP,
    CATEGORY_MONITORING,
]
DEPLOYMENT_NOTEBOOK = json.loads(
    pkgutil.get_data("projects", "config/Deployment.ipynb")
)
EXPERIMENT_NOTEBOOK = json.loads(
    pkgutil.get_data("projects", "config/Experiment.ipynb")
)

TASK_DEFAULT_EXPERIMENT_IMAGE = os.getenv(
    "TASK_DEFAULT_EXPERIMENT_IMAGE",
    f"platiagro/platiagro-experiment-image:{__version__}",
)
TASK_DEFAULT_CPU_LIMIT = os.getenv("TASK_DEFAULT_CPU_LIMIT", "2000m")
TASK_DEFAULT_CPU_REQUEST = os.getenv("TASK_DEFAULT_CPU_REQUEST", "100m")
TASK_DEFAULT_MEMORY_LIMIT = os.getenv("TASK_DEFAULT_MEMORY_LIMIT", "10Gi")
TASK_DEFAULT_MEMORY_REQUEST = os.getenv("TASK_DEFAULT_MEMORY_REQUEST", "2Gi")
TASK_DEFAULT_READINESS_INITIAL_DELAY_SECONDS = int(
    os.getenv(
        "TASK_DEFAULT_READINESS_INITIAL_DELAY_SECONDS",
        "60",
    )
)

EMAIL_MESSAGE_TEMPLATE = pkgutil.get_data("projects", "config/email-template.html")

NOT_FOUND = NotFound("The specified task does not exist")


class TaskController:
    def __init__(self, session, background_tasks=None):
        self.session = session
        self.background_tasks = background_tasks

    def raise_if_task_does_not_exist(self, task_id: str):
        """
        Raises an exception if the specified task does not exist.

        Parameters
        ----------
        task_id : str

        Raises
        ------
        NotFound
        """
        exists = (
            self.session.query(models.Task.uuid).filter_by(uuid=task_id).scalar()
            is not None
        )

        if not exists:
            raise NOT_FOUND

    def list_tasks(
        self,
        page: Optional[int] = 1,
        page_size: Optional[int] = 10,
        order_by: str = Optional[str],
        **filters,
    ):
        """
        Lists tasks. Supports pagination, and sorting.

        Parameters
        ----------
        page : int
            The page number. First page is 1.
        page_size : int
            The page size.
        order_by : str
            Order by instruction. Format is "column [asc|desc]".
        **filters : dict

        Returns
        -------
        projects.schemas.task.TaskList

        Raises
        ------
        BadRequest
            When order_by is invalid.
        """
        query = self.session.query(models.Task)
        query_total = self.session.query(func.count(models.Task.uuid))

        for column, value in filters.items():
            query = query.filter(getattr(models.Task, column).ilike(f"%{value}%"))
            query_total = query_total.filter(
                getattr(models.Task, column).ilike(f"%{value}%")
            )

        # BUG
        # query_total.limit(page_size) didn't work. I'm not sure why...
        # This solution uses an unoptimized query, and should be improved.
        total = min(page_size, query_total.scalar())

        # Default sort is name in ascending order
        if not order_by:
            order_by = "name asc"

        # Sorts records
        try:
            (column, sort) = order_by.replace("+", " ").strip().split()
            assert sort.lower() in ["asc", "desc"]
            assert column in models.Task.__table__.columns.keys()
        except (AssertionError, ValueError):
            raise BadRequest("Invalid order argument")

        if sort.lower() == "asc":
            query = query.order_by(asc(getattr(models.Task, column)))
        elif sort.lower() == "desc":
            query = query.order_by(desc(getattr(models.Task, column)))

        if page and page_size:
            # Applies pagination
            query = query.limit(page_size).offset((page - 1) * page_size)

        tasks = query.all()
        return schemas.TaskList.from_orm(tasks, total)

    def generate_name_task(self, name, attempt=1):
        name_task = f"{name} - {attempt}"
        check_comp_name = (
            self.session.query(models.Task).filter_by(name=name_task).first()
        )
        if check_comp_name:
            return self.generate_name_task(name, attempt + 1)
        return name_task

    def task_category_is_not_none(self, task_cat):
        if task_cat.category is not None and task_cat.category not in VALID_CATEGORIES:
            valid_str = ",".join(VALID_CATEGORIES)
            raise BadRequest(f"Invalid category. Choose any of {valid_str}")

    def create_task(self, task: schemas.TaskCreate):
        """
        Creates a new task in our database and a volume claim in the cluster.

        Parameters
        ----------
        task: projects.schemas.task.TaskCreate

        Returns
        -------
        projects.schemas.task.Task

        Raises
        ------
        BadRequest
            When task attributes are invalid.
        """
        has_notebook = task.experiment_notebook or task.deployment_notebook

        if task.copy_from and has_notebook:
            raise BadRequest("Either provide notebooks or a task to copy from")

        if not task.tags:
<<<<<<< HEAD
            task.tags = ["DEFAULT"]
=======
            task.tags = [CATEGORY_DEFAULT]
>>>>>>> 914ebd34

        self.task_category_is_not_none(task)

        if not task.category:
            task.category = CATEGORY_DEFAULT

        # check if image is a valid docker image
        self.raise_if_invalid_docker_image(task.image)

        check_comp_name = (
            self.session.query(models.Task).filter_by(name=task.name).first()
        )
        if check_comp_name:
            raise BadRequest("a task with that name already exists")

        # creates a task with specified name,
        # but copies notebooks from a source task
        stored_task_name = None
        if task.copy_from:
            stored_task = self.session.query(models.Task).get(task.copy_from)
            if stored_task is None:
                raise BadRequest("source task does not exist")

            task.image = stored_task.image
            task.commands = stored_task.commands
            task.arguments = stored_task.arguments
            task.parameters = stored_task.parameters
            stored_task_name = stored_task.name
            experiment_notebook_path = stored_task.experiment_notebook_path
            deployment_notebook_path = stored_task.deployment_notebook_path
            task.cpu_limit = stored_task.cpu_limit
            task.cpu_request = stored_task.cpu_request
            task.memory_limit = stored_task.memory_limit
            task.memory_request = stored_task.memory_request
            # Adding the task name if it is a copy.
            task.name = self.generate_name_task(f"{stored_task.name} - Cópia")

        else:
            if not isinstance(task.name, str):
                task.name = self.generate_name_task("Tarefa em branco")
            if task.image is not None:
                experiment_notebook_path = None
                deployment_notebook_path = None
                task.experiment_notebook = None
                task.deployment_notebook = None
            else:
                # relative path to the mount_path
                experiment_notebook_path = "Experiment.ipynb"
                deployment_notebook_path = "Deployment.ipynb"
                task.experiment_notebook = EXPERIMENT_NOTEBOOK
                task.deployment_notebook = DEPLOYMENT_NOTEBOOK

        task_id = str(uuid_alpha())

        self.background_tasks.add_task(
            handle_task_creation,
            task=task,
            task_id=task_id,
            experiment_notebook_path=experiment_notebook_path,
            deployment_notebook_path=deployment_notebook_path,
            copy_name=stored_task_name,
        )

        task_dict = task.dict(exclude_unset=True)
        task_dict.pop("copy_from", None)
        task_dict.pop("experiment_notebook", None)
        task_dict.pop("deployment_notebook", None)
        task_dict["uuid"] = task_id
        task_dict["experiment_notebook_path"] = experiment_notebook_path
        task_dict["deployment_notebook_path"] = deployment_notebook_path

        # saves task info to the database
        task = models.Task(**task_dict)

        self.session.add(task)
        self.session.commit()
        self.session.refresh(task)

        return schemas.Task.from_orm(task)

    def get_task(self, task_id):
        """
        Details a task from our database.

        Parameters
        ----------
        task_id : str

        Returns
        -------
        projects.schemas.task.Task

        Raises
        ------
        NotFound
            When task_id does not exist.
        """
        task = self.session.query(models.Task).get(task_id)

        if task is None:
            raise NOT_FOUND

        return schemas.Task.from_orm(task)

    def update_task(self, task: schemas.TaskUpdate, task_id: str):
        """
        Updates a task in our database/object storage.

        Parameters
        ----------
        task: projects.schemas.task.TaskUpdate
        task_id : str

        Returns
        -------
        task: projects.schemas.task.Task

        Raises
        ------
        NotFound
            When task_id does not exist.
        BadRequest
            When task attributes are invalid.
        """
        self.raise_if_task_does_not_exist(task_id)

        stored_task = self.session.query(models.Task).filter_by(name=task.name).first()
        if stored_task and stored_task.uuid != task_id:
            raise BadRequest("a task with that name already exists")

        if task.category is not None and task.category not in VALID_CATEGORIES:
            valid_str = ",".join(VALID_CATEGORIES)
            raise BadRequest(f"Invalid category. Choose any of {valid_str}")

        stored_task = self.session.query(models.Task).get(task_id)

        # If the contents of experiment/deployment notebook were sent,
        # saves them to the notebook server pod
        self.copy_notebooks_to_pod(task, stored_task)

        # checks whether task.name has changed
        if stored_task.name != task.name and task.name:
            # update the volume for the task in the notebook server
            self.background_tasks.add_task(
                update_persistent_volume_claim,
                name=f"vol-task-{task_id}",
                mount_path=f"/home/jovyan/tasks/{task.name}",
            )

        # update ConfigMap for monitoring tasks
        if (task.parameters and "MONITORING" in stored_task.tags) or (
            "MONITORING" in task.tags if task.tags else False
        ):
            self.background_tasks.add_task(
                update_task_config_map,
                task_name=stored_task.name,
                task_id=task_id,
                experiment_notebook_path=stored_task.experiment_notebook_path,
            )

        update_data = task.dict(exclude_unset=True)
        update_data.pop("experiment_notebook", None)
        update_data.pop("deployment_notebook", None)
        update_data.update({"updated_at": datetime.utcnow()})

        self.session.query(models.Task).filter_by(uuid=task_id).update(update_data)
        self.session.commit()

        task = self.session.query(models.Task).get(task_id)

        return schemas.Task.from_orm(task)

    def get_or_create_dataset_task_if_not_exist(self):
        """
        Get or create a dataset  task if the operator has none.

        Returns
        -------
        dataset_task.uuid: str
        """

        dataset_task = (
            self.session.query(models.Task).filter_by(category="DATASETS").first()
        )
        if dataset_task is None:
            dataset_task_schema = schemas.TaskCreate(
                name="Upload de arquivo",
                description="Importa arquivos para utilização em experimentos.",
                category="DATASETS",
                tags=["DATASETS"],
                commands=None,
                arguments=None,
                image=TASK_DEFAULT_EXPERIMENT_IMAGE,
                cpu_limit=TASK_DEFAULT_CPU_LIMIT,
                cpu_request=TASK_DEFAULT_CPU_REQUEST,
                memory_limit=TASK_DEFAULT_MEMORY_LIMIT,
                memory_request=TASK_DEFAULT_MEMORY_REQUEST,
            )

            dataset_task = self.create_task(task=dataset_task_schema)
        return dataset_task.uuid

    def delete_task(self, task_id: str):
        """
        Delete a task in our database.

        Parameters
        ----------
        task_id : str

        Returns
        -------
        projects.schemas.message.Message

        Raises
        ------
        NotFound
            When task_id does not exist.
        """
        task = self.session.query(models.Task).get(task_id)

        if task is None:
            raise NOT_FOUND

        if task.operator:
            raise Forbidden("Task related to an operator")

        # remove the volume for the task in the notebook server
        self.background_tasks.add_task(
            remove_persistent_volume_claim,
            name=f"vol-task-{task_id}",
            mount_path=f"/home/jovyan/tasks/{task.name}",
        )

        self.session.delete(task)
        self.session.commit()
        return schemas.Message(message="Task deleted")

    def raise_if_invalid_docker_image(self, image):
        """
        Raise an error if a str does not meet the standards for a docker image name.

        Example: (username/organization)/name-of-the-image:tag

        Parameters
        ----------
        image : str or None
            The image name.

        Raises
        ------
        BadRequest
            When a given image is a invalid one.
        """
        pattern = re.compile("[a-z0-9.-]+([/]{1}[a-z0-9.-]+)+([:]{1}[a-z0-9.-]+){0,1}$")

        if image and pattern.match(image) is None:
            raise BadRequest("invalid docker image name")

    def copy_notebooks_to_pod(self, task, stored_task):
        """
        Copies the notebook contents to the pod (if it was sent on TaskUpdate).

        Parameters
        ----------
        task : projects.schemas.task.TaskUpdate
        stored_task : projects.models.task.Task
        """
        if task.experiment_notebook:
            with tempfile.NamedTemporaryFile("w", delete=False) as f:
                json.dump(task.experiment_notebook, f)

            task.experiment_notebook_path = stored_task.experiment_notebook_path

            if task.experiment_notebook_path is None:
                task.experiment_notebook_path = "Experiment.ipynb"

            filepath = f.name
            destination_path = f"{stored_task.name}/{task.experiment_notebook_path}"
            copy_file_to_pod(filepath, destination_path)
            os.remove(filepath)

        if task.deployment_notebook:
            with tempfile.NamedTemporaryFile("w", delete=False) as f:
                json.dump(task.deployment_notebook, f)

            task.deployment_notebook_path = stored_task.deployment_notebook_path

            if task.deployment_notebook_path is None:
                task.deployment_notebook_path = "Deployment.ipynb"

            filepath = f.name
            destination_path = f"{stored_task.name}/{task.deployment_notebook_path}"
            copy_file_to_pod(filepath, destination_path)
            os.remove(filepath)

    def make_email_message(self, html_file_content, task_name):
        """
        Build an email body message for a specific task

        Parameters
        ----------
        html_file_content: bytes
        task_name : str

        Returns
        -------
        template: str

        """

        # byte to string
        html_string = str(html_file_content, "utf-8")

        # body message html string to Jinja2 template
        jinja2_like_template = Template(html_string)

        template = jinja2_like_template.render(task_name=task_name)
        return template

    def send_emails(self, email_schema, task_id):
        """
        Handles mailing of contents of task

        Parameters
        ----------
        task_id : str
        email_schema: projects.schemas.mailing.EmailSchema

        Returns
        -------
        message: str

        """

        task = self.session.query(models.Task).get(task_id)
        if task is None:
            raise NOT_FOUND

        # getting file content, which is by the way in base64
        file_as_b64 = get_files_from_task(task.name)

        # decoding as byte
        base64_bytes = file_as_b64.encode("ascii")
        file_as_bytes = base64.b64decode(base64_bytes)

        # using bytes to build the zipfile
        with tempfile.NamedTemporaryFile(
            "wb", delete=False, dir=os.path.dirname(__file__), suffix=".zip"
        ) as f:
            f.write(file_as_bytes)

        message = MessageSchema(
            subject=f"Arquivos da tarefa '{task.name}'",
            recipients=email_schema.dict().get(
                "emails"
            ),  # List of recipients, as many as you can pass
            body=self.make_email_message(EMAIL_MESSAGE_TEMPLATE, task.name),
            attachments=[f.name],
            subtype="html",
        )
        fm = FastMail(email_schema.conf)
        self.background_tasks.add_task(fm.send_message, message)

        # removing file after send email
        os.remove(f.name)
        return {"message": "email has been sent"}<|MERGE_RESOLUTION|>--- conflicted
+++ resolved
@@ -202,11 +202,7 @@
             raise BadRequest("Either provide notebooks or a task to copy from")
 
         if not task.tags:
-<<<<<<< HEAD
-            task.tags = ["DEFAULT"]
-=======
             task.tags = [CATEGORY_DEFAULT]
->>>>>>> 914ebd34
 
         self.task_category_is_not_none(task)
 

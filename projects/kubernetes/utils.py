# -*- coding: utf-8 -*-
"""Utility functions."""
import time
import asyncio


from ast import literal_eval
from kubernetes import client
from kubernetes.client.rest import ApiException
from kubernetes import stream

from projects.kubernetes.kube_config import load_kube_config
from projects.exceptions import InternalServerError
from projects.kfp import KF_PIPELINES_NAMESPACE


IGNORABLE_MESSAGES_KEYTEXTS = ["ContainerCreating", "PodInitializing"]
IGNORABLE_STATUSES_REASONS = ["Evicted", "OutOfpods"]


def search_for_pod_info(details, operator_id):
    """
    Get operator pod info, such as: name, status and message error (if failed).

    Parameters
    ----------
    details : dict
        Workflow manifest from pipeline runtime.
    operator_id : str

    Returns
    -------
    dict
        Pod informations.
    """
    info = {}

    try:
        if "nodes" in details["status"]:
            for node in [*details["status"]["nodes"].values()]:
                if node["displayName"] == operator_id:
                    info = {
                        "name": node["id"],
                        "status": node["phase"],
                        "message": node["message"],
                    }
    except KeyError:
        pass

    return info


def get_container_logs(pod, container):
    """
    Returns latest logs of the specified container.

    Parameters
    ----------
    pod : str
    container : str

    Returns
    -------
    str
        Container's logs.

    Raises
    ------
    InternalServerError
        While trying to query Kubernetes API.
    """
    load_kube_config()
    core_api = client.CoreV1Api()
    try:
        logs = core_api.read_namespaced_pod_log(
            name=pod.metadata.name,
            namespace=KF_PIPELINES_NAMESPACE,
            container=container.name,
            pretty="true",
            tail_lines=512,
            timestamps=True,
        )
        return logs
    except ApiException as e:
        body = literal_eval(e.body)
        message = body["message"]

        if pod.status.reason in IGNORABLE_STATUSES_REASONS:
            return None

        for ignorable_messages in IGNORABLE_MESSAGES_KEYTEXTS:
            if ignorable_messages in message:
                return None

        raise InternalServerError(
<<<<<<< HEAD
            f"Error while trying to retrive container's log: {message}"
=======
            code="CannotRetrieveContainerLogs",
            message=f"Error while trying to retrieve container's log: {message}",
>>>>>>> aa2183a2
        )


def volume_exists(name, namespace):
    """
    Returns whether a persistent volume exists.

    Parameters
    ----------
    name : str
    namespace : str

    Returns
    -------
    bool
    """
    load_kube_config()
    v1 = client.CoreV1Api()
    try:
        volume = v1.read_namespaced_persistent_volume_claim(
            name=name, namespace=namespace
        )
        if volume.status.phase == "Bound":
            return True
        else:
            return False
    except ApiException:
        return False


def get_volume_from_pod(volume_name, namespace, experiment_id):
    """
    Get volume content zipped on base64.

    Parameters
    ----------
        volume_name: str
        namespace: str
        experiment_id: str

    Returns
    -------
    str
        Volume content in base64.
    """
    load_kube_config()
    api_instance = client.CoreV1Api()

    pod_name = f"download-{experiment_id}"

    pod_manifest = {
        "apiVersion": "v1",
        "kind": "Pod",
        "metadata": {"name": pod_name},
        "spec": {
            "containers": [
                {
                    "image": "alpine",
                    "name": "main",
                    "command": ["/bin/sh"],
                    "args": ["-c", "while true;do date;sleep 5; done;apk add zip"],
                    "volumeMounts": [
                        {"mountPath": "/tmp/data", "name": "vol-tmp-data"}
                    ],
                }
            ],
            "volumes": [
                {
                    "name": "vol-tmp-data",
                    "persistentVolumeClaim": {"claimName": volume_name},
                }
            ],
        },
    }
    try:
        api_instance.create_namespaced_pod(body=pod_manifest, namespace=namespace)
    except ApiException as e:
        # status 409: AlreadyExists
        if e.status != 409:
            body = literal_eval(e.body)
            message = body["message"]
            raise InternalServerError(
                code="CannotCreateNamespacedPod",
                message=f"Error while trying to create pod: {message}",
            )

    while True:
        resp = api_instance.read_namespaced_pod(name=pod_name, namespace=namespace)
        if resp.status.phase != "Pending":
            break
        time.sleep(1)

    exec_command = ["/bin/sh", "-c", "apk add zip -q && zip -q -r - /tmp/data | base64"]

    container_stream = stream.stream(
        api_instance.connect_get_namespaced_pod_exec,
        name=pod_name,
        namespace=namespace,
        command=exec_command,
        container="main",
        stderr=True,
        stdin=False,
        stdout=True,
        tty=False,
        _preload_content=False,
    )

    zip_file_content = ""

    while container_stream.is_open():
        container_stream.update(timeout=10)
        if container_stream.peek_stdout():
            zip_file_content += container_stream.read_stdout()
    container_stream.close()

    api_instance.delete_namespaced_pod(name=pod_name, namespace=namespace)

    # the stdout string contains \n character, we must remove
    clean_zip_file_content = zip_file_content.replace("\n", "")
    return clean_zip_file_content


async def pop_log_queue(queue, pool):
    """
    ----------
    Parameters
        queue : asyncio.Queue
        pool : futures.ThreadPoolExecutor

<<<<<<< HEAD
    ----------
    Yields
        out :  str
    """
    try:
        while True:
            out = await queue.get()

            queue.task_done()

            yield out
    
    # Atualmente esses métodos não encerram as threads geradas nessa pool por motivo desconhecido
    except asyncio.CancelledError:
        pool.shutdown(wait=False)
    finally:
        pool.shutdown(wait=False)
=======
    done = 0
    while True:
        out = q.get()
        if out == "":
            # End of the stream.
            done += 1
            if done == len(iters):
                # When all iters are done, break out.
                return
        else:
            yield out
>>>>>>> aa2183a2
<|MERGE_RESOLUTION|>--- conflicted
+++ resolved
@@ -93,12 +93,8 @@
                 return None
 
         raise InternalServerError(
-<<<<<<< HEAD
-            f"Error while trying to retrive container's log: {message}"
-=======
             code="CannotRetrieveContainerLogs",
             message=f"Error while trying to retrieve container's log: {message}",
->>>>>>> aa2183a2
         )
 
 
@@ -228,7 +224,6 @@
         queue : asyncio.Queue
         pool : futures.ThreadPoolExecutor
 
-<<<<<<< HEAD
     ----------
     Yields
         out :  str
@@ -239,14 +234,6 @@
 
             queue.task_done()
 
-            yield out
-    
-    # Atualmente esses métodos não encerram as threads geradas nessa pool por motivo desconhecido
-    except asyncio.CancelledError:
-        pool.shutdown(wait=False)
-    finally:
-        pool.shutdown(wait=False)
-=======
     done = 0
     while True:
         out = q.get()
@@ -258,4 +245,9 @@
                 return
         else:
             yield out
->>>>>>> aa2183a2
+    
+    # Atualmente esses métodos não encerram as threads geradas nessa pool por motivo desconhecido
+    except asyncio.CancelledError:
+        pool.shutdown(wait=False)
+    finally:
+        pool.shutdown(wait=False)
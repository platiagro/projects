--- conflicted
+++ resolved
@@ -1,9 +1,6 @@
 import http
-<<<<<<< HEAD
+import logging
 import os
-=======
-import logging
->>>>>>> 6a9855c5
 import re
 import uuid
 

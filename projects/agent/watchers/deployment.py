import http
<<<<<<< HEAD
import os
=======
import logging
>>>>>>> 6a9855c5

from kubernetes import watch
from kubernetes.client.rest import ApiException

from projects import models
from projects.agent.logger import DEFAULT_LOG_LEVEL
from projects.agent.utils import list_resource_version
from projects.kfp import KF_PIPELINES_NAMESPACE

GROUP = "machinelearning.seldon.io"
VERSION = "v1alpha2"
PLURAL = "seldondeployments"


def watch_seldon_deployments(api, session, **kwargs):
    """
    Watch seldon deployment events and save data in database.

    Parameters
    ----------
    api : kubernetes.client.apis.custom_objects_api.CustomObjectsApi
    session : sqlalchemy.orm.session.Session
    """
    w = watch.Watch()

    log_level = kwargs.get("log_level", DEFAULT_LOG_LEVEL)
    logging.basicConfig(level=log_level)

    # When retrieving a collection of resources the response from the server
    # will contain a resourceVersion value that can be used to initiate a watch
    # against the server.
    resource_version = list_resource_version(
        group=GROUP,
        version=VERSION,
        namespace=KF_PIPELINES_NAMESPACE,
        plural=PLURAL,
    )

    while os.environ["STOP_THREADS"] == "0":
        stream = w.stream(
            api.list_namespaced_custom_object,
            group=GROUP,
            version=VERSION,
            namespace=KF_PIPELINES_NAMESPACE,
            plural=PLURAL,
            resource_version=resource_version,
            timeout_seconds=60,
        )

        try:
            for sdep_manifest in stream:
                logging.info("Event: %s %s " % (sdep_manifest["type"],
                             sdep_manifest["object"]["metadata"]["name"]))

                update_seldon_deployment(sdep_manifest, session)
        except ApiException as e:
            # When the requested watch operations fail because the historical version
            # of that resource is not available, clients must handle the case by
            # recognizing the status code 410 Gone, clearing their local cache,
            # performing a list operation, and starting the watch from the resourceVersion returned by that new list operation.
            # See: https://kubernetes.io/docs/reference/using-api/api-concepts/#efficient-detection-of-changes
            if e.status == http.HTTPStatus.GONE:
                resource_version = list_resource_version(
                    group=GROUP,
                    version=VERSION,
                    namespace=KF_PIPELINES_NAMESPACE,
                    plural=PLURAL,
                )


def update_seldon_deployment(seldon_deployment_manifest, session):
    """
    Parses seldon deployment manifest and sets status in database.

    Parameters
    ----------
    seldon_deployment_manifest : dict
    session : sqlalchemy.orm.session.Session
    """
    deployment_id = seldon_deployment_manifest["object"]["metadata"]["name"]
    status = seldon_deployment_manifest["object"].get("status")

    if status is not None:
        state = status["state"]

        if state == "Available":
            state = "Succeeded"
        elif state == "Creating":
            state = "Pending"

        session.query(models.Deployment) \
            .filter_by(uuid=deployment_id) \
            .update({"status": state})

    session.commit()<|MERGE_RESOLUTION|>--- conflicted
+++ resolved
@@ -1,9 +1,6 @@
 import http
-<<<<<<< HEAD
+import logging
 import os
-=======
-import logging
->>>>>>> 6a9855c5
 
 from kubernetes import watch
 from kubernetes.client.rest import ApiException

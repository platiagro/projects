--- conflicted
+++ resolved
@@ -38,16 +38,11 @@
     load_kube_config()
     api = client.CustomObjectsApi()
 
-<<<<<<< HEAD
     # This env variable is responsible for stopping all running
     # watchers when an exception is caught on any thread.
     os.environ["STOP_THREADS"] = "0"
-=======
+
     log_level = kwargs.get("log_level", DEFAULT_LOG_LEVEL)
-
-    workflows_thread = threading.Thread(target=watch_workflows, args=(api, session), kwargs={"log_level": log_level})
-    sdeps_thread = threading.Thread(target=watch_seldon_deployments, args=(api, session), kwargs={"log_level": log_level})
->>>>>>> 6a9855c5
 
     watchers = [watch_workflows, watch_seldon_deployments]
 
@@ -56,7 +51,7 @@
     # with Python threading library, with this change, we are able to catch
     # exceptions in any of the watchers and immediatly terminate all threads.
     with concurrent.futures.ThreadPoolExecutor() as executor:
-        futures = [executor.submit(watcher, api, session) for watcher in watchers]
+        futures = [executor.submit(watcher, api, session, log_level) for watcher in watchers]
 
         for future in concurrent.futures.as_completed(futures):
             try:

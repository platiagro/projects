--- conflicted
+++ resolved
@@ -246,11 +246,7 @@
         pip install pytest pytest-cov
         platiagro-init-db
         coverage erase
-<<<<<<< HEAD
-        coverage run --branch --source=projects -m pytest tests/test_api.py tests/test_comparisons.py tests/test_database.py tests/test_deployments_runs.py tests/test_deployments.py tests/test_experiments_runs.py tests/test_experiments.py tests/test_logs.py tests/test_monitorings.py tests/test_operators.py tests/test_parameters.py tests/test_results.py tests/test_tasks.py tests/test_templates.py
-=======
-        coverage run --branch --source=projects -m pytest tests/test_api.py tests/test_comparisons.py tests/test_database.py tests/test_deployments_runs.py tests/test_deployments.py tests/test_experiments_runs.py tests/test_experiments.py tests/test_logs.py tests/test_monitorings.py tests/test_operators.py tests/test_parameters.py tests/test_projects.py tests/test_tasks.py tests/test_templates.py
->>>>>>> d1c153a3
+        coverage run --branch --source=projects -m pytest tests/test_api.py tests/test_comparisons.py tests/test_database.py tests/test_deployments_runs.py tests/test_deployments.py tests/test_experiments_runs.py tests/test_experiments.py tests/test_logs.py tests/test_monitorings.py tests/test_operators.py tests/test_parameters.py tests/test_results.py tests/test_projects.py tests/test_tasks.py tests/test_templates.py
         coverage xml -i
       env:
         MINIO_ENDPOINT: localhost:9000

# This workflow will install Python dependencies, run tests and lint with a single version of Python
# For more information see: https://help.github.com/actions/language-and-framework-guides/using-python-with-github-actions

name: Python application

on:
  push:
    branches: [ master, v*-branch ]
  pull_request:
    branches: [ master, v*-branch ]

jobs:
  build:

    runs-on: ubuntu-latest

    services:
      mysql:
        image: mysql:5.7
        env:
          MYSQL_ALLOW_EMPTY_PASSWORD: yes
          MYSQL_DATABASE: platiagro
        ports:
        - 3306:3306
        options: --health-cmd="mysqladmin ping" --health-interval=10s --health-timeout=5s --health-retries=3

    steps:
    - uses: actions/checkout@v2

    - name: Set up Python 3.7
      uses: actions/setup-python@v1
      with:
        python-version: 3.7

    - name: Code review tips
      uses: unsplash/comment-on-pr@master
      if: ${{ github.event_name == 'pull_request' && github.event.action == 'opened' }}
      env:
        GITHUB_TOKEN: ${{ secrets.GITHUB_TOKEN }}
      with:
        msg: |
          ## Dicas para revisão de código

          ### Commits
          - Título (1a linha do commit): apresentar resumo do que foi alterado/adicionado/removido.
            ex: adiciona action que salva parametros no backend; exibe rótulo no componente de selecao de dataset;
          - Descrição (outras linhas): dar mais detalhes de cada alteração:
            - motivos das alterações
              ex: havia um bug que causava...; nova funcionalidade que faz isso...; código foi movido para...;
            - bibliotecas adicionadas e versões (requirements.txt)
              ex: atualiza para SQLAlchemy 1.3.20;
            - testes unitários criados/alterados
              ex: adiciona testes para a API PATCH /projects/{projectId}/experiments/{experimentId};
            - alterações do `swagger.yaml`
              ex: adiciona documentação para `GET /projects/{projectId}`
          - Mensagens auto-explicativas! Quem revisa o código deve entender o que foi feito (e porque foi feito) **sem perguntar para quem fez o commit**.
          - Não devem ter conflitos. Solicitar que sejam resolvidas as ocorrências de "This branch has conflicts that must be resolved".

          ### SonarCloud Quality Gate
          - Coverage > 80.0%, e sempre que possível = 100%
          - 0 Bugs, 0 Code Smells, 0 Vulnerabilities
          - São permitidos os seguintes Security Hotspots:
            - Make sure this permissive CORS policy is safe here.
            - Make sure publicly writable directories are used safely here.
            - Using http protocol is insecure. Use https instead.
            - Make sure disabling CSRF protection is safe here.

          ### Build Github actions COM SUCESSO

          ### Python
          - Usar Python>=3.7
          - Remover `print`.
          - Não deixar código-fonte comentado.
          - f-string `f'text-{variable}'` é melhor que `'text-{}'.format(variable)` e `'text-' + variable`
          - Métodos que são chamados de outros arquivos `.py` **DEVEM TER Docstring**.
          - Usar NumPy Style Python Docstring: https://www.sphinx-doc.org/en/master/usage/extensions/example_numpy.html
          - Usar sempre import absoluto.
            ex: from projects.database import Base (BOM), from .database import Base (RUIM)

          ### Padrão de URLs para API REST
          - Usar REST resource naming guide: https://restfulapi.net/resource-naming/
          - USE SUBSTANTIVOS! **NÃO USE VERBOS NA URL!**
            ex: `/projects/:projectId/executions` (BOM), `/project/execute` (RUIM)
          - **SUBSTANTIVOS SEMPRE NO PLURAL!**
            ex: `/deployments/:deploymentId` (BOM), `/deployment/:deploymentId` (RUIM)
          - **SUBSTANTIVOS SÃO SEMPRE SEPARADOS POR UM ID. NÃO USE DOIS SUBSTANTIVOS SEGUIDOS**
            ex: `/experiments/:experimentId/results` (BOM), `/experiments/results/:experimentId` (RUIM)
          - Para consultar uma lista de resources (paginada ou não):
            ex: `GET /resources?page=1&size=10&filter=...`
          - Para criar um resource (e gerar um resourceId aleatório):
            ex: `POST /resources`
          - Para acessar um resource por resourceId:
            ex: `GET /resources/{resourceId}`
          - Para substituir/criar (ou atualizar TODOS OS CAMPOS) de um resource com resourceId específico:
            ex: `PUT /resources/{resourceId}`
          - Para excluir um resource:
            ex: `DELETE /resources/{resourceId}`
          - Para atualizar alguns campos de um resource:
            ex: `PATCH /resources/{resourceId}`
          - Em dúvidas? Mantenha uma consistência com as URLs já existem.

<<<<<<< HEAD
    - name: start minikube
      id: minikube
      uses: medyagh/setup-minikube@master
      env:
        GITHUB_TOKEN: ${{ secrets.GITHUB_TOKEN }}

    - name: Install Kustomize / Helm
      run: |
        curl -sL "https://raw.githubusercontent.com/kubernetes-sigs/kustomize/master/hack/install_kustomize.sh" | bash
        curl https://raw.githubusercontent.com/helm/helm/master/scripts/get-helm-3 | bash

    - name: Create Persistent Volumes
      run: |
        cat <<EOF | kubectl apply -f -
          apiVersion: v1
          kind: PersistentVolume
          metadata:
            name: pv0001
          spec:
            accessModes:
              - ReadWriteOnce
            capacity:
              storage: 20Gi
            hostPath:
              path: /data/pv0001/
        EOF
        cat <<EOF | kubectl apply -f -
          apiVersion: v1
          kind: PersistentVolume
          metadata:
            name: pv0002
          spec:
            accessModes:
              - ReadWriteOnce
            capacity:
              storage: 20Gi
            hostPath:
              path: /data/pv0002/
        EOF

    - name: Install Seldon Core
      run: |
        kubectl create namespace kubeflow
        helm install seldon-core seldon-core-operator \
          --repo https://storage.googleapis.com/seldon-charts \
          --set usageMetrics.enabled=false \
          --namespace kubeflow \
          --version v1.4.0

    - name: Install Kubeflow Pipelines
      id: kfp
      run: |
        kubectl create clusterrolebinding cluster-admin-binding --clusterrole=cluster-admin --user=admin --user=kubelet --group=system:serviceaccounts
        # Need to do kustomize build (instead of kubectl apply -k) due to this error:
        # https://github.com/kubernetes-sigs/kustomize/issues/2205
        ./kustomize build "github.com/kubeflow/pipelines/manifests/kustomize/cluster-scoped-resources/?ref=$BRANCH" | kubectl apply -f -
        kubectl wait crd/applications.app.k8s.io --for condition=established --timeout=60s
        ./kustomize build "github.com/kubeflow/pipelines/manifests/kustomize/env/platform-agnostic/?ref=$BRANCH" | kubectl apply -f -
        kubectl -n kubeflow wait --for=condition=Ready pods --all --timeout=240s
        kubectl -n kubeflow patch svc ml-pipeline --patch \
          '{ "spec": { "type": "NodePort", "ports": [ { "nodePort": 30000, "port": 8888, "protocol": "TCP", "targetPort": 8888 } ] } }'
        MINIKUBE_IP=$(minikube ip)
        echo ${MINIKUBE_IP}
        echo ::set-output name=MINIKUBE_IP::${MINIKUBE_IP}
        curl -sSL ${MINIKUBE_IP}:30000/apis/v1beta1/runs
      env:
        BRANCH: "1.2.0"

    - name: Install dependencies
      run: |
        python -m pip install --upgrade pip
        pip install -r requirements.txt
        pip install .

    - name: Test with pytest
      run: |
        pip install pytest pytest-cov
        platiagro-init-db
        coverage erase
        coverage run --branch --source=projects -m pytest tests/test_api.py tests/test_comparisons.py tests/test_database.py tests/test_logs.py tests/test_operators.py tests/test_templates.py
        coverage xml -i
      env:
        MINIO_ENDPOINT: localhost:9000
        MINIO_ACCESS_KEY: minio
        MINIO_SECRET_KEY: minio123
        MYSQL_DB_HOST: localhost
        MYSQL_DB_NAME: platiagro
        MYSQL_DB_USER: root
        JUPYTER_ENDPOINT: http://localhost:8888
        KF_PIPELINES_ENDPOINT: http://${{ steps.kfp.outputs.MINIKUBE_IP }}:30000
        KF_PIPELINES_NAMESPACE: kubeflow
=======
    # - name: Run MinIO
    #   run: |
    #     docker run \
    #       --name minio \
    #       -d \
    #       -p 9000:9000 \
    #       -e MINIO_ACCESS_KEY=${MINIO_ACCESS_KEY} \
    #       -e MINIO_SECRET_KEY=${MINIO_SECRET_KEY} \
    #       minio/minio:RELEASE.2018-02-09T22-40-05Z server /data
    #   env:
    #     MINIO_ACCESS_KEY: minio
    #     MINIO_SECRET_KEY: minio123

    # - name: Run Jupyter Notebook
    #   run: |
    #     docker run \
    #       --name jupyter \
    #       -d \
    #       -p 8888:8888 \
    #       jupyter/base-notebook

    # - name: Install dependencies
    #   run: |
    #     python -m pip install --upgrade pip
    #     pip install -r requirements.txt
    #     pip install .

    # - name: Test with pytest
    #   run: |
    #     pip install pytest pytest-cov
    #     platiagro-init-db
    #     coverage erase
    #     coverage run --branch --source=projects -m pytest
    #     coverage xml -i
    #   env:
    #     MINIO_ENDPOINT: localhost:9000
    #     MINIO_ACCESS_KEY: minio
    #     MINIO_SECRET_KEY: minio123
    #     MYSQL_DB_HOST: localhost
    #     MYSQL_DB_NAME: platiagro
    #     MYSQL_DB_USER: root
    #     JUPYTER_ENDPOINT: http://localhost:8888
    #     KF_PIPELINES_ENDPOINT: http://localhost:5000
>>>>>>> 6cdf7cad

    - name: SonarCloud Scan
      if: ${{ always() }}
      uses: sonarsource/sonarcloud-github-action@master
      env:
        GITHUB_TOKEN: ${{ secrets.GITHUB_TOKEN }}
        SONAR_TOKEN: ${{ secrets.SONAR_TOKEN }}

    - name: Set output variables
      if: ${{ always() }}
      id: vars
      run: |
        VERSION=$(python -c "import projects; print(projects.__version__)")
        if [ ${{ github.ref }} = "refs/heads/master" ]; then
          echo ::set-output name=TAG::${VERSION}-SNAPSHOT
        elif [[ ${{ github.ref }} =~ ^refs/heads/v.*-branch$ ]]; then
          echo ::set-output name=TAG::${VERSION}
        else
          echo ::set-output name=TAG::${VERSION}-${{ github.sha }}
        fi
        echo ::set-output name=BRANCH::${{ github.ref }}
        echo ::set-output name=COMMIT::${{ github.sha }}

    - name: Build and push image api
      if: ${{ always() }}
      uses: docker/build-push-action@v1
      with:
        username: ${{ secrets.DOCKER_USERNAME }}
        password: ${{ secrets.DOCKER_PASSWORD }}
        registry: registry.hub.docker.com
        repository: platiagro/projects
        tags: ${{ steps.vars.outputs.TAG }}
        build_args: COMMIT=${{ steps.vars.outputs.COMMIT }},BRANCH=${{ steps.vars.outputs.BRANCH }}
        dockerfile: Dockerfile

    - name: Build and push image persistence-agent
      if: ${{ always() }}
      uses: docker/build-push-action@v1
      with:
        username: ${{ secrets.DOCKER_USERNAME }}
        password: ${{ secrets.DOCKER_PASSWORD }}
        registry: registry.hub.docker.com
        repository: platiagro/persistence-agent
        tags: ${{ steps.vars.outputs.TAG }}
        build_args: COMMIT=${{ steps.vars.outputs.COMMIT }},BRANCH=${{ steps.vars.outputs.BRANCH }}
        dockerfile: Dockerfile.persistenceagent<|MERGE_RESOLUTION|>--- conflicted
+++ resolved
@@ -99,7 +99,6 @@
             ex: `PATCH /resources/{resourceId}`
           - Em dúvidas? Mantenha uma consistência com as URLs já existem.
 
-<<<<<<< HEAD
     - name: start minikube
       id: minikube
       uses: medyagh/setup-minikube@master
@@ -191,51 +190,6 @@
         JUPYTER_ENDPOINT: http://localhost:8888
         KF_PIPELINES_ENDPOINT: http://${{ steps.kfp.outputs.MINIKUBE_IP }}:30000
         KF_PIPELINES_NAMESPACE: kubeflow
-=======
-    # - name: Run MinIO
-    #   run: |
-    #     docker run \
-    #       --name minio \
-    #       -d \
-    #       -p 9000:9000 \
-    #       -e MINIO_ACCESS_KEY=${MINIO_ACCESS_KEY} \
-    #       -e MINIO_SECRET_KEY=${MINIO_SECRET_KEY} \
-    #       minio/minio:RELEASE.2018-02-09T22-40-05Z server /data
-    #   env:
-    #     MINIO_ACCESS_KEY: minio
-    #     MINIO_SECRET_KEY: minio123
-
-    # - name: Run Jupyter Notebook
-    #   run: |
-    #     docker run \
-    #       --name jupyter \
-    #       -d \
-    #       -p 8888:8888 \
-    #       jupyter/base-notebook
-
-    # - name: Install dependencies
-    #   run: |
-    #     python -m pip install --upgrade pip
-    #     pip install -r requirements.txt
-    #     pip install .
-
-    # - name: Test with pytest
-    #   run: |
-    #     pip install pytest pytest-cov
-    #     platiagro-init-db
-    #     coverage erase
-    #     coverage run --branch --source=projects -m pytest
-    #     coverage xml -i
-    #   env:
-    #     MINIO_ENDPOINT: localhost:9000
-    #     MINIO_ACCESS_KEY: minio
-    #     MINIO_SECRET_KEY: minio123
-    #     MYSQL_DB_HOST: localhost
-    #     MYSQL_DB_NAME: platiagro
-    #     MYSQL_DB_USER: root
-    #     JUPYTER_ENDPOINT: http://localhost:8888
-    #     KF_PIPELINES_ENDPOINT: http://localhost:5000
->>>>>>> 6cdf7cad
 
     - name: SonarCloud Scan
       if: ${{ always() }}

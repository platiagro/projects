--- conflicted
+++ resolved
@@ -103,35 +103,23 @@
         conn.execute(text, (EXPERIMENT_ID, NAME, PROJECT_ID, 0, 1, CREATED_AT, UPDATED_AT,))
 
         text = (
-<<<<<<< HEAD
+            f"INSERT INTO deployments (uuid, name, project_id, experiment_id, position, is_active, created_at, updated_at) "
+            f"VALUES ()"
+        )
+        conn.execute(text, (DEPLOYMENT_ID, NAME, PROJECT_ID, EXPERIMENT_ID, POSITION, 1, CREATED_AT, UPDATED_AT,))
+
+        text = (
             f"INSERT INTO operators (uuid, experiment_id, task_id, parameters, position_x, position_y, dependencies, created_at, updated_at) "
             f"VALUES (%s, %s, %s, %s, %s, %s, %s, %s, %s)"
-=======
-            f"INSERT INTO deployments (uuid, name, project_id, experiment_id, position, is_active, created_at, updated_at) "
-            f"VALUES ('{DEPLOYMENT_ID}', '{NAME}', '{PROJECT_ID}', '{EXPERIMENT_ID}', '{POSITION}', 1, '{CREATED_AT}', '{UPDATED_AT}')"
-        )
-        conn.execute(text)
-
-        text = (
-            f"INSERT INTO operators (uuid, deployment_id, experiment_id, task_id, parameters, position_x, position_y, created_at, updated_at, dependencies) "
-            f"VALUES ('{OPERATOR_ID}', '{DEPLOYMENT_ID}', '{EXPERIMENT_ID}', '{TASK_ID}', '{PARAMETERS_JSON}', '{POSITION_X}', "
-            f"'{POSITION_Y}', '2000-01-02 00:00:00', '{UPDATED_AT}', '{DEPENDENCIES_EMPTY_JSON}')"
->>>>>>> bad39f6c
         )
         conn.execute(text, (OPERATOR_ID, EXPERIMENT_ID, TASK_ID, PARAMETERS_JSON, POSITION_X,
                             POSITION_Y, DEPENDENCIES_EMPTY_JSON, '2000-01-02 00:00:00', UPDATED_AT,))
 
         text = (
-<<<<<<< HEAD
-            f"INSERT INTO operators (uuid, experiment_id, task_id, parameters, position_x, position_y, dependencies, created_at, updated_at) "
+            f"INSERT INTO operators (uuid, deployment_id, experiment_id, task_id, parameters, position_x, position_y, dependencies, created_at, updated_at) "
             f"VALUES (%s, %s, %s, %s, %s, %s, %s, %s, %s)"
-=======
-            f"INSERT INTO operators (uuid, deployment_id, experiment_id, task_id, parameters, position_x, position_y, created_at, updated_at, dependencies) "
-            f"VALUES ('{OPERATOR_ID_2}', '{DEPLOYMENT_ID}', '{EXPERIMENT_ID}', '{TASK_ID}', '{PARAMETERS_JSON}', '{POSITION_X}',"
-            f" '{POSITION_Y}', '{CREATED_AT}', '{UPDATED_AT}', '{DEPENDENCIES_OP_ID_JSON}')"
->>>>>>> bad39f6c
-        )
-        conn.execute(text, (OPERATOR_ID_2, EXPERIMENT_ID, TASK_ID, PARAMETERS_JSON,
+        )
+        conn.execute(text, (OPERATOR_ID_2, DEPLOYMENT_ID, TASK_ID, PARAMETERS_JSON,
                             POSITION_X, POSITION_Y, DEPENDENCIES_OP_ID_JSON, CREATED_AT, UPDATED_AT,))
 
         text = (
@@ -179,23 +167,13 @@
         self.assertDictEqual(expected, result)
         self.assertEqual(rv.status_code, 400)
 
-<<<<<<< HEAD
-        rv = TEST_CLIENT.post("/templates", json={
-            "name": "foo",
-        })
-        result = rv.json()
-        expected = {"message": "experimentId is required"}
-        self.assertDictEqual(expected, result)
-        self.assertEqual(rv.status_code, 400)
-=======
-            rv = c.post("/templates", json={
-                "name": "foo",
-            })
-            result = rv.get_json()
-            expected = {"message": "experimentId or deploymentId needed to create template."}
-            self.assertDictEqual(expected, result)
-            self.assertEqual(rv.status_code, 400)
->>>>>>> bad39f6c
+        rv = TEST_CLIENT.post("/templates", json={
+            "name": "foo",
+        })
+        result = rv.json()
+        expected = {"message": "experimentId or deploymentId needed to create template."}
+        self.assertDictEqual(expected, result)
+        self.assertEqual(rv.status_code, 400)
 
         rv = TEST_CLIENT.post("/templates", json={
             "name": "foo",
@@ -206,7 +184,6 @@
         self.assertDictEqual(expected, result)
         self.assertEqual(rv.status_code, 400)
 
-<<<<<<< HEAD
         rv = TEST_CLIENT.post("/templates", json={
             "name": "foo",
             "experimentId": EXPERIMENT_ID,
@@ -238,81 +215,80 @@
             self.assertIn(attr, result)
             del result[attr]
         self.assertDictEqual(expected, result)
-=======
-            rv = c.post("/templates", json={
-                "name": "foo",
-                "deploymentId": "UNK",
-            })
-            result = rv.get_json()
-            expected = {"message": "The specified deployment does not exist"}
-            self.assertDictEqual(expected, result)
-            self.assertEqual(rv.status_code, 400)
-
-            rv = c.post("/templates", json={
-                "name": "foo",
-                "experimentId": EXPERIMENT_ID,
-            })
-            result = rv.get_json()
-            expected = {
-                "name": "foo",
-                "tasks": [
-                    {
-                        "dependencies": [],
-                        "positionX": POSITION_X,
-                        "positionY": POSITION_Y,
-                        "taskId": TASK_ID,
-                        "uuid": OPERATOR_ID
-                    },
-                    {
-                        "dependencies": [OPERATOR_ID],
-                        "positionX": POSITION_X,
-                        "positionY": POSITION_Y,
-                        "taskId": TASK_ID,
-                        "uuid": OPERATOR_ID_2
-                    }
-                ],
-            }
-            # uuid, created_at, updated_at are machine-generated
-            # we assert they exist, but we don't assert their values
-            machine_generated = ["uuid", "createdAt", "updatedAt"]
-            for attr in machine_generated:
-                self.assertIn(attr, result)
-                del result[attr]
-            self.assertDictEqual(expected, result)
->>>>>>> bad39f6c
-
-            rv = c.post("/templates", json={
-                "name": "foo",
-                "deploymentId": EXPERIMENT_ID,
-            })
-            result = rv.get_json()
-            expected = {
-                "name": "foo",
-                "tasks": [
-                    {
-                        "dependencies": [],
-                        "positionX": POSITION_X,
-                        "positionY": POSITION_Y,
-                        "taskId": TASK_ID,
-                        "uuid": OPERATOR_ID
-                    },
-                    {
-                        "dependencies": [OPERATOR_ID],
-                        "positionX": POSITION_X,
-                        "positionY": POSITION_Y,
-                        "taskId": TASK_ID,
-                        "uuid": OPERATOR_ID_2
-                    }
-                ],
-            }
-
-            # uuid, created_at, updated_at are machine-generated
-            # we assert they exist, but we don't assert their values
-            machine_generated = ["uuid", "createdAt", "updatedAt"]
-            for attr in machine_generated:
-                self.assertIn(attr, result)
-                del result[attr]
-            self.assertDictEqual(expected, result)
+
+        rv = TEST_CLIENT.post("/templates", json={
+            "name": "foo",
+            "deploymentId": "UNK",
+        })
+        result = rv.get_json()
+        expected = {"message": "The specified deployment does not exist"}
+        self.assertDictEqual(expected, result)
+        self.assertEqual(rv.status_code, 400)
+
+        rv = TEST_CLIENT.post("/templates", json={
+            "name": "foo",
+            "experimentId": EXPERIMENT_ID,
+        })
+        result = rv.get_json()
+        expected = {
+            "name": "foo",
+            "tasks": [
+                {
+                    "dependencies": [],
+                    "positionX": POSITION_X,
+                    "positionY": POSITION_Y,
+                    "taskId": TASK_ID,
+                    "uuid": OPERATOR_ID
+                },
+                {
+                    "dependencies": [OPERATOR_ID],
+                    "positionX": POSITION_X,
+                    "positionY": POSITION_Y,
+                    "taskId": TASK_ID,
+                    "uuid": OPERATOR_ID_2
+                }
+            ],
+        }
+        # uuid, created_at, updated_at are machine-generated
+        # we assert they exist, but we don't assert their values
+        machine_generated = ["uuid", "createdAt", "updatedAt"]
+        for attr in machine_generated:
+            self.assertIn(attr, result)
+            del result[attr]
+        self.assertDictEqual(expected, result)
+
+        rv = TEST_CLIENT.post("/templates", json={
+            "name": "foo",
+            "deploymentId": EXPERIMENT_ID,
+        })
+        result = rv.get_json()
+        expected = {
+            "name": "foo",
+            "tasks": [
+                {
+                    "dependencies": [],
+                    "positionX": POSITION_X,
+                    "positionY": POSITION_Y,
+                    "taskId": TASK_ID,
+                    "uuid": OPERATOR_ID
+                },
+                {
+                    "dependencies": [OPERATOR_ID],
+                    "positionX": POSITION_X,
+                    "positionY": POSITION_Y,
+                    "taskId": TASK_ID,
+                    "uuid": OPERATOR_ID_2
+                }
+            ],
+        }
+
+        # uuid, created_at, updated_at are machine-generated
+        # we assert they exist, but we don't assert their values
+        machine_generated = ["uuid", "createdAt", "updatedAt"]
+        for attr in machine_generated:
+            self.assertIn(attr, result)
+            del result[attr]
+        self.assertDictEqual(expected, result)
 
 
     def test_get_template(self):

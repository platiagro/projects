--- conflicted
+++ resolved
@@ -476,11 +476,7 @@
 
         expected = {
             "code": "NotAllowedChar",
-<<<<<<< HEAD
-            "message": "Not allowed character used"
-=======
             "message": "Character not Allowed"
->>>>>>> feb634a6
         }
         self.assertEqual(result, expected)
         self.assertEqual(rv.status_code, 400)

--- conflicted
+++ resolved
@@ -32,13 +32,8 @@
 IMAGE = "platiagro/platiagro-experiment-image:0.2.0"
 TAGS = ["PREDICTOR"]
 TAGS_JSON = dumps(TAGS)
-<<<<<<< HEAD
 EXPERIMENT_NOTEBOOK_PATH = ""
 DEPLOYMENT_NOTEBOOK_PATH = ""
-=======
-EXPERIMENT_NOTEBOOK_PATH = f"minio://{BUCKET_NAME}/tasks/{TASK_ID}/Experiment.ipynb"
-DEPLOYMENT_NOTEBOOK_PATH = f"minio://{BUCKET_NAME}/tasks/{TASK_ID}/Deployment.ipynb"
->>>>>>> 6cdf7cad
 EXPERIMENT_NAME = "Experimento 1"
 
 
@@ -81,17 +76,10 @@
                             POSITION_Y, DEPENDENCIES_OP_ID_JSON, CREATED_AT, UPDATED_AT,))
 
         text = (
-<<<<<<< HEAD
             f"INSERT INTO operators (uuid, name, status, status_message, deployment_id, task_id, parameters, position_x, position_y, dependencies, created_at, updated_at) "
             f"VALUES (%s, %s, %s, %s, %s, %s, %s, %s, %s, %s, %s, %s)"
         )
         conn.execute(text, (OPERATOR_ID_2, None, "Unset", None, DEPLOYMENT_ID, TASK_ID, PARAMETERS_JSON,
-=======
-            f"INSERT INTO operators (uuid, experiment_id, task_id, parameters, position_x, position_y, dependencies, created_at, updated_at) "
-            f"VALUES (%s, %s, %s, %s, %s, %s, %s, %s, %s)"
-        )
-        conn.execute(text, (OPERATOR_ID_2, EXPERIMENT_ID, TASK_ID, PARAMETERS_JSON,
->>>>>>> 6cdf7cad
                             POSITION_X, POSITION_Y, DEPENDENCIES_OP_ID_JSON, CREATED_AT, UPDATED_AT,))
         conn.close()
 

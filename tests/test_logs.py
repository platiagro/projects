--- conflicted
+++ resolved
@@ -31,13 +31,8 @@
 IMAGE = "platiagro/platiagro-experiment-image:0.2.0"
 TAGS = ["PREDICTOR"]
 TAGS_JSON = dumps(TAGS)
-<<<<<<< HEAD
 EXPERIMENT_NOTEBOOK_PATH = ""
 DEPLOYMENT_NOTEBOOK_PATH = ""
-=======
-EXPERIMENT_NOTEBOOK_PATH = "Experiment.ipynb"
-DEPLOYMENT_NOTEBOOK_PATH = "Deployment.ipynb"
->>>>>>> dfb1a970
 EXPERIMENT_NAME = "Experimento 1"
 
 
@@ -80,17 +75,10 @@
                             POSITION_Y, DEPENDENCIES_OP_ID_JSON, CREATED_AT, UPDATED_AT,))
 
         text = (
-<<<<<<< HEAD
             f"INSERT INTO operators (uuid, name, status, status_message, deployment_id, task_id, parameters, position_x, position_y, dependencies, created_at, updated_at) "
             f"VALUES (%s, %s, %s, %s, %s, %s, %s, %s, %s, %s, %s, %s)"
         )
         conn.execute(text, (OPERATOR_ID_2, None, "Unset", None, DEPLOYMENT_ID, TASK_ID, PARAMETERS_JSON,
-=======
-            f"INSERT INTO operators (uuid, name, status, status_message, experiment_id, task_id, parameters, position_x, position_y, dependencies, created_at, updated_at) "
-            f"VALUES (%s, %s, %s, %s, %s, %s, %s, %s, %s, %s, %s, %s)"
-        )
-        conn.execute(text, (OPERATOR_ID_2, None, "Unset", None, EXPERIMENT_ID, TASK_ID, PARAMETERS_JSON,
->>>>>>> dfb1a970
                             POSITION_X, POSITION_Y, DEPENDENCIES_OP_ID_JSON, CREATED_AT, UPDATED_AT,))
         conn.close()
 

# -*- coding: utf-8 -*-
from json import dumps
from unittest import TestCase

from projects.api.main import app
from projects.controllers.utils import uuid_alpha
from projects.database import engine
from projects.object_storage import BUCKET_NAME

OPERATOR_ID = str(uuid_alpha())
OPERATOR_ID_2 = str(uuid_alpha())
OPERATOR_ID_3 = str(uuid_alpha())
OPERATOR_ID_4 = str(uuid_alpha())
DEPENDENCY_ID = str(uuid_alpha())
DEPENDENCY_ID_2 = str(uuid_alpha())
NAME = "foo"
DESCRIPTION = "long foo"
PROJECT_ID = str(uuid_alpha())
EXPERIMENT_ID = str(uuid_alpha())
TASK_ID = str(uuid_alpha())
PARAMETERS = {"coef": 0.1}
POSITION = 0
POSITION_X = 0.3
POSITION_Y = 0.5
PARAMETERS = {}
IMAGE = "platiagro/platiagro-notebook-image-test:0.1.0"
COMMANDS = ["CMD"]
COMMANDS_JSON = dumps(COMMANDS)
ARGUMENTS = ["ARG"]
ARGUMENTS_JSON = dumps(ARGUMENTS)
TAGS = ["PREDICTOR"]
TAGS_JSON = dumps(TAGS)
PARAMETERS_JSON = dumps(PARAMETERS)
EXPERIMENT_NOTEBOOK_PATH = f"minio://{BUCKET_NAME}/tasks/{TASK_ID}/Experiment.ipynb"
DEPLOYMENT_NOTEBOOK_PATH = f"minio://{BUCKET_NAME}/tasks/{TASK_ID}/Deployment.ipynb"
CREATED_AT = "2000-01-01 00:00:00"
CREATED_AT_ISO = "2000-01-01T00:00:00"
UPDATED_AT = "2000-01-01 00:00:00"
UPDATED_AT_ISO = "2000-01-01T00:00:00"

TASK_DATASET_ID = str(uuid_alpha())
TASK_DATASET_TAGS = ["DATASETS"]
TASK_DATASET_TAGS_JSON = dumps(TASK_DATASET_TAGS)


class TestOperators(TestCase):
    def setUp(self):
        self.maxDiff = None
        conn = engine.connect()
        text = (
            f"INSERT INTO projects (uuid, name, created_at, updated_at) "
            f"VALUES ('{PROJECT_ID}', '{NAME}', '{CREATED_AT}', '{UPDATED_AT}')"
        )
        conn.execute(text)

        text = (
            f"INSERT INTO experiments (uuid, name, project_id, position, is_active, created_at, updated_at) "
            f"VALUES ('{EXPERIMENT_ID}', '{NAME}', '{PROJECT_ID}', '{POSITION}', 1, '{CREATED_AT}', '{UPDATED_AT}')"
        )
        conn.execute(text)

        text = (
            f"INSERT INTO tasks (uuid, name, description, image, commands, arguments, tags, experiment_notebook_path, deployment_notebook_path, is_default, created_at, updated_at) "
            f"VALUES ('{TASK_ID}', '{NAME}', '{DESCRIPTION}', '{IMAGE}', '{COMMANDS_JSON}', '{ARGUMENTS_JSON}', '{TAGS_JSON}', '{EXPERIMENT_NOTEBOOK_PATH}', '{DEPLOYMENT_NOTEBOOK_PATH}', 0, '{CREATED_AT}', '{UPDATED_AT}')"
        )
        conn.execute(text)

        text = (
            f"INSERT INTO tasks (uuid, name, description, image, commands, arguments, tags, experiment_notebook_path, deployment_notebook_path, is_default, created_at, updated_at) "
            f"VALUES ('{TASK_DATASET_ID}', '{NAME}', '{DESCRIPTION}', '{IMAGE}', '{COMMANDS_JSON}', '{ARGUMENTS_JSON}', '{TASK_DATASET_TAGS_JSON}', '{EXPERIMENT_NOTEBOOK_PATH}', '{DEPLOYMENT_NOTEBOOK_PATH}', 0, '{CREATED_AT}', '{UPDATED_AT}')"
        )
        conn.execute(text)

        text = (
            f"INSERT INTO operators (uuid, experiment_id, task_id, parameters, position_x, position_y, created_at, updated_at) "
            f"VALUES ('{OPERATOR_ID}', '{EXPERIMENT_ID}', '{TASK_ID}', '{PARAMETERS_JSON}', '{POSITION_X}', "
            f"'{POSITION_Y}', '{CREATED_AT}', '{UPDATED_AT}')"
        )
        conn.execute(text)

        text = (
<<<<<<< HEAD
            f"INSERT INTO operators (uuid, experiment_id, component_id, parameters, created_at, updated_at) "
            f"VALUES ('{OPERATOR_ID}', '{EXPERIMENT_ID}', '{COMPONENT_ID}', '{PARAMETERS_JSON}', '{CREATED_AT}', '{UPDATED_AT}')"
=======
            f"INSERT INTO operators (uuid, experiment_id, task_id, parameters, position_x, position_y, created_at, updated_at) "
            f"VALUES ('{OPERATOR_ID_2}', '{EXPERIMENT_ID}', '{TASK_ID}', '{PARAMETERS_JSON}', '{POSITION_X}',"
            f" '{POSITION_X}', '{CREATED_AT}', '{UPDATED_AT}')"
>>>>>>> f5f72b54
        )
        conn.execute(text)

        text = (
<<<<<<< HEAD
            f"INSERT INTO operators (uuid, experiment_id, component_id, parameters, created_at, updated_at) "
            f"VALUES ('{OPERATOR_ID_2}', '{EXPERIMENT_ID}', '{COMPONENT_ID}', '{PARAMETERS_JSON}', '{CREATED_AT}', '{UPDATED_AT}')"
=======
            f"INSERT INTO operators (uuid, experiment_id, task_id, parameters, position_x, position_y, created_at, updated_at) "
            f"VALUES ('{OPERATOR_ID_3}', '{EXPERIMENT_ID}', '{TASK_ID}', '{PARAMETERS_JSON}',"
            f"'{POSITION_X}', '{POSITION_X}', '{CREATED_AT}', '{UPDATED_AT}')"
>>>>>>> f5f72b54
        )
        conn.execute(text)

        text = (
<<<<<<< HEAD
            f"INSERT INTO operators (uuid, experiment_id, component_id, parameters, created_at, updated_at) "
            f"VALUES ('{OPERATOR_ID_3}', '{EXPERIMENT_ID}', '{COMPONENT_ID}', '{PARAMETERS_JSON}', '{CREATED_AT}', '{UPDATED_AT}')"
        )
        conn.execute(text)

        text = (
            f"INSERT INTO operators (uuid, experiment_id, component_id, parameters, created_at, updated_at) "
            f"VALUES ('{OPERATOR_ID_4}', '{EXPERIMENT_ID}', '{COMPONENT_ID}', '{PARAMETERS_JSON}', '{CREATED_AT}', '{UPDATED_AT}')"
=======
            f"INSERT INTO operators (uuid, experiment_id, task_id, parameters, position_x, position_y, created_at, updated_at) "
            f"VALUES ('{OPERATOR_ID_4}', '{EXPERIMENT_ID}', '{TASK_ID}', '{PARAMETERS_JSON}',"
            f"'{POSITION_X}', '{POSITION_X}', '{CREATED_AT}', '{UPDATED_AT}')"
>>>>>>> f5f72b54
        )
        conn.execute(text)

        text = (
            f"INSERT INTO dependencies (uuid, operator_id, dependency) "
            f"VALUES ('{DEPENDENCY_ID}', '{OPERATOR_ID}', '{OPERATOR_ID_2}')"
        )
        conn.execute(text)

        text = (
            f"INSERT INTO dependencies (uuid, operator_id, dependency) "
            f"VALUES ('{DEPENDENCY_ID_2}', '{OPERATOR_ID_4}', '{OPERATOR_ID}')"
        )
        conn.execute(text)
        conn.close()

    def tearDown(self):
        conn = engine.connect()
<<<<<<< HEAD
        text = f"DELETE FROM dependencies WHERE operator_id = '{OPERATOR_ID}' OR operator_id = '{OPERATOR_ID_4}'"
        conn.execute(text)

        text = f"DELETE FROM operators WHERE experiment_id = '{EXPERIMENT_ID}'"
=======
        text = f"DELETE FROM dependencies WHERE operator_id in" \
               f"(SELECT uuid  FROM operators where task_id = '{TASK_ID}')"
        conn.execute(text)

        text = f"DELETE FROM operators WHERE experiment_id in" \
               f"(SELECT uuid  FROM experiments where project_id = '{PROJECT_ID}')"
>>>>>>> f5f72b54
        conn.execute(text)

        text = f"DELETE FROM operators WHERE experiment_id in" \
               f"(SELECT uuid  FROM experiments where name = '{NAME}')"
        conn.execute(text)

        text = f"DELETE FROM tasks WHERE uuid IN ('{TASK_ID}', '{TASK_DATASET_ID}')"
        conn.execute(text)

        text = f"DELETE FROM experiments WHERE project_id = '{PROJECT_ID}'"
        conn.execute(text)

        text = f"DELETE FROM projects WHERE uuid = '{PROJECT_ID}'"
        conn.execute(text)
        conn.close()

    def test_list_operators(self):
        with app.test_client() as c:
            rv = c.get(f"/projects/unk/experiments/{EXPERIMENT_ID}/operators")
            result = rv.get_json()
            expected = {"message": "The specified project does not exist"}
            self.assertDictEqual(expected, result)
            self.assertEqual(rv.status_code, 404)

            rv = c.get(f"/projects/{PROJECT_ID}/experiments/unk/operators")
            result = rv.get_json()
            expected = {"message": "The specified experiment does not exist"}
            self.assertDictEqual(expected, result)
            self.assertEqual(rv.status_code, 404)

            rv = c.get(f"/projects/{PROJECT_ID}/experiments/{EXPERIMENT_ID}/operators")
            result = rv.get_json()
            self.assertIsInstance(result, list)

    def test_create_operator(self):
        with app.test_client() as c:
            rv = c.post(f"/projects/unk/experiments/{EXPERIMENT_ID}/operators", json={})
            result = rv.get_json()
            expected = {"message": "The specified project does not exist"}
            self.assertDictEqual(expected, result)
            self.assertEqual(rv.status_code, 404)

            rv = c.post(f"/projects/{PROJECT_ID}/experiments/unk/operators", json={})
            result = rv.get_json()
            expected = {"message": "The specified experiment does not exist"}
            self.assertDictEqual(expected, result)
            self.assertEqual(rv.status_code, 404)

            rv = c.post(f"/projects/{PROJECT_ID}/experiments/{EXPERIMENT_ID}/operators", json={})
            result = rv.get_json()
            expected = {"message": "taskId is required"}
            self.assertDictEqual(expected, result)
            self.assertEqual(rv.status_code, 400)

            rv = c.post(f"/projects/{PROJECT_ID}/experiments/{EXPERIMENT_ID}/operators", json={
                "taskId": "unk",
            })
            result = rv.get_json()
            expected = {"message": "The specified task does not exist"}
            self.assertDictEqual(expected, result)
            self.assertEqual(rv.status_code, 400)

            rv = c.post(f"/projects/{PROJECT_ID}/experiments/{EXPERIMENT_ID}/operators", json={
                "taskId": TASK_ID,
                "parameters": [{"name": "coef", "value": 0.1}],
            })
            result = rv.get_json()
            expected = {"message": "The specified parameters are not valid"}
            self.assertDictEqual(expected, result)
            self.assertEqual(rv.status_code, 400)

            rv = c.post(f"/projects/{PROJECT_ID}/experiments/{EXPERIMENT_ID}/operators", json={
                "taskId": TASK_ID,
                "parameters": {"coef": None},
            })
            result = rv.get_json()
            expected = {"message": "The specified parameters are not valid"}
            self.assertDictEqual(expected, result)
            self.assertEqual(rv.status_code, 400)

            rv = c.post(f"/projects/{PROJECT_ID}/experiments/{EXPERIMENT_ID}/operators", json={
<<<<<<< HEAD
                "componentId": COMPONENT_ID,
                "dependencies": "unk" #only lists are accepted
=======
                "taskId": TASK_ID,
                "dependencies": "unk"  # only lists are accepted
>>>>>>> f5f72b54
            })
            result = rv.get_json()
            expected = {"message": "The specified dependencies are not valid."}
            self.assertDictEqual(expected, result)
            self.assertEqual(rv.status_code, 400)

            rv = c.post(f"/projects/{PROJECT_ID}/experiments/{EXPERIMENT_ID}/operators", json={
<<<<<<< HEAD
                "componentId": COMPONENT_ID,
=======
                "taskId": TASK_ID,
>>>>>>> f5f72b54
                "dependencies": ["unk"]
            })
            result = rv.get_json()
            expected = {"message": "The specified dependencies are not valid."}
            self.assertDictEqual(expected, result)
            self.assertEqual(rv.status_code, 400)

            rv = c.post(f"/projects/{PROJECT_ID}/experiments/{EXPERIMENT_ID}/operators", json={
<<<<<<< HEAD
                "componentId": COMPONENT_ID,
=======
                "taskId": TASK_ID,
                "positionX": 3.4,
                "positionY": 5.9,
>>>>>>> f5f72b54
            })
            result = rv.get_json()
            expected = {
                "experimentId": EXPERIMENT_ID,
<<<<<<< HEAD
                "componentId": COMPONENT_ID,
=======
                "taskId": TASK_ID,
>>>>>>> f5f72b54
                "dependencies": [],
                "parameters": {},
                "positionX": 3.4,
                "positionY": 5.9,
                "status": "Setted up",
            }
            # uuid, created_at, updated_at are machine-generated
            # we assert they exist, but we don't assert their values
            machine_generated = ["uuid", "createdAt", "updatedAt"]
            for attr in machine_generated:
                self.assertIn(attr, result)
                del result[attr]
            self.assertDictEqual(expected, result)

            rv = c.post(f"/projects/{PROJECT_ID}/experiments/{EXPERIMENT_ID}/operators", json={
                "taskId": TASK_ID,
                "parameters": {"coef": 1.0}
            })
            result = rv.get_json()
            expected = {
                "experimentId": EXPERIMENT_ID,
<<<<<<< HEAD
                "componentId": COMPONENT_ID,
=======
                "taskId": TASK_ID,
>>>>>>> f5f72b54
                "dependencies": [],
                "parameters": {"coef": 1.0},
                "positionX": None,
                "positionY": None,
                "status": "Unset",
            }
            # uuid, created_at, updated_at are machine-generated
            # we assert they exist, but we don't assert their values
            machine_generated = ["uuid", "createdAt", "updatedAt"]
            for attr in machine_generated:
                self.assertIn(attr, result)
                del result[attr]
            self.assertDictEqual(expected, result)

            rv = c.post(f"/projects/{PROJECT_ID}/experiments/{EXPERIMENT_ID}/operators", json={
                "taskId": TASK_ID,
                "dependencies": []
            })
            result = rv.get_json()
            expected = {
                "experimentId": EXPERIMENT_ID,
                "taskId": TASK_ID,
                "dependencies": [],
                "positionX": None,
                "positionY": None,
                "parameters": {},
                "status": "Setted up",
            }
            # uuid, created_at, updated_at are machine-generated
            # we assert they exist, but we don't assert their values
            machine_generated = ["uuid", "createdAt", "updatedAt"]
            for attr in machine_generated:
                self.assertIn(attr, result)
                del result[attr]
            self.assertDictEqual(expected, result)

            # Test operator status Unset with dataset task withou params
            rv = c.post(f"/projects/{PROJECT_ID}/experiments/{EXPERIMENT_ID}/operators", json={
                "taskId": TASK_DATASET_ID
            })
            result = rv.get_json()
            expected = {
                "experimentId": EXPERIMENT_ID,
                "taskId": TASK_DATASET_ID,
                "dependencies": [],
                "parameters": {},
                "positionX": None,
                "positionY": None,
                "status": "Unset",
            }
            # uuid, created_at, updated_at are machine-generated
            # we assert they exist, but we don't assert their values
            machine_generated = ["uuid", "createdAt", "updatedAt"]
            for attr in machine_generated:
                self.assertIn(attr, result)
                del result[attr]
            self.assertDictEqual(expected, result)

<<<<<<< HEAD
            rv = c.post(f"/projects/{PROJECT_ID}/experiments/{EXPERIMENT_ID}/operators", json={
                "componentId": COMPONENT_ID,
                "dependencies": []
=======
            # Test operator status Setted up with dataset task with param
            rv = c.post(f"/projects/{PROJECT_ID}/experiments/{EXPERIMENT_ID}/operators", json={
                "taskId": TASK_DATASET_ID,
                "parameters": {"dataset": 'iris.csv'}
>>>>>>> f5f72b54
            })
            result = rv.get_json()
            expected = {
                "experimentId": EXPERIMENT_ID,
<<<<<<< HEAD
                "componentId": COMPONENT_ID,
                "dependencies": [],
                "parameters": {},
=======
                "taskId": TASK_DATASET_ID,
                "dependencies": [],
                "parameters": {"dataset": 'iris.csv'},
                "positionX": None,
                "positionY": None,
>>>>>>> f5f72b54
                "status": "Setted up",
            }
            # uuid, created_at, updated_at are machine-generated
            # we assert they exist, but we don't assert their values
            machine_generated = ["uuid", "createdAt", "updatedAt"]
            for attr in machine_generated:
                self.assertIn(attr, result)
                del result[attr]
            self.assertDictEqual(expected, result)

<<<<<<< HEAD

=======
>>>>>>> f5f72b54
    def test_update_operator(self):
        with app.test_client() as c:
            rv = c.patch(f"/projects/unk/experiments/{EXPERIMENT_ID}/operators/{OPERATOR_ID}", json={})
            result = rv.get_json()
            expected = {"message": "The specified project does not exist"}
            self.assertDictEqual(expected, result)
            self.assertEqual(rv.status_code, 404)

            rv = c.patch(f"/projects/{PROJECT_ID}/experiments/unk/operators/{OPERATOR_ID}", json={})
            result = rv.get_json()
            expected = {"message": "The specified experiment does not exist"}
            self.assertDictEqual(expected, result)
            self.assertEqual(rv.status_code, 404)

            rv = c.patch(f"/projects/{PROJECT_ID}/experiments/{EXPERIMENT_ID}/operators/foo", json={})
            result = rv.get_json()
            expected = {"message": "The specified operator does not exist"}
            self.assertDictEqual(expected, result)
            self.assertEqual(rv.status_code, 404)

            rv = c.patch(f"/projects/{PROJECT_ID}/experiments/{EXPERIMENT_ID}/operators/{OPERATOR_ID}", json={
                "unk": "bar",
            })
            result = rv.get_json()
            self.assertEqual(rv.status_code, 400)

            rv = c.patch(f"/projects/{PROJECT_ID}/experiments/{EXPERIMENT_ID}/operators/{OPERATOR_ID}", json={
                "parameters": [{"name": "coef", "value": 0.1}],
            })
            result = rv.get_json()
            expected = {"message": "The specified parameters are not valid"}
            self.assertDictEqual(expected, result)
            self.assertEqual(rv.status_code, 400)

            rv = c.patch(f"/projects/{PROJECT_ID}/experiments/{EXPERIMENT_ID}/operators/{OPERATOR_ID}", json={
                "parameters": {"coef": None},
            })
            result = rv.get_json()
            expected = {"message": "The specified parameters are not valid"}
            self.assertDictEqual(expected, result)
            self.assertEqual(rv.status_code, 400)

            rv = c.patch(f"/projects/{PROJECT_ID}/experiments/{EXPERIMENT_ID}/operators/{OPERATOR_ID}", json={
                "dependencies": [OPERATOR_ID],
            })
            result = rv.get_json()
            expected = {"message": "The specified dependencies are not valid."}
            self.assertDictEqual(expected, result)
            self.assertEqual(rv.status_code, 400)

            rv = c.patch(f"/projects/{PROJECT_ID}/experiments/{EXPERIMENT_ID}/operators/{OPERATOR_ID}", json={})
            result = rv.get_json()
            expected = {
                "uuid": OPERATOR_ID,
                "experimentId": EXPERIMENT_ID,
<<<<<<< HEAD
                "componentId": COMPONENT_ID,
                "dependencies": [OPERATOR_ID_2],
=======
                "taskId": TASK_ID,
                "dependencies": result['dependencies'],
>>>>>>> f5f72b54
                "parameters": PARAMETERS,
                "positionX": POSITION_X,
                "positionY": POSITION_Y,
                "createdAt": CREATED_AT_ISO,
                "status": "Setted up",
            }
            machine_generated = ["updatedAt"]
            for attr in machine_generated:
                self.assertIn(attr, result)
                del result[attr]
            self.assertDictEqual(expected, result)

            rv = c.patch(f"/projects/{PROJECT_ID}/experiments/{EXPERIMENT_ID}/operators/{OPERATOR_ID}", json={
                "parameters": {"coef": 0.2},
                "positionX": 100,
                "positionY": 200,
            })
            result = rv.get_json()
            expected = {
                "uuid": OPERATOR_ID,
                "experimentId": EXPERIMENT_ID,
                "taskId": TASK_ID,
                "dependencies": result['dependencies'],
                "parameters": {"coef": 0.2},
                "positionX": 100.0,
                "positionY": 200.0,
                "createdAt": CREATED_AT_ISO,
                "status": "Unset",
            }
            machine_generated = ["updatedAt"]
            for attr in machine_generated:
                self.assertIn(attr, result)
                del result[attr]
            self.assertDictEqual(expected, result)

            rv = c.patch(f"/projects/{PROJECT_ID}/experiments/{EXPERIMENT_ID}/operators/{OPERATOR_ID}", json={
                "dependencies": [OPERATOR_ID_3],
            })
            result = rv.get_json()
            expected = {
                "uuid": OPERATOR_ID,
                "experimentId": EXPERIMENT_ID,
<<<<<<< HEAD
                "componentId": COMPONENT_ID,
                "dependencies": [OPERATOR_ID_2],
                "parameters": {"coef": 0.2},
                "createdAt": CREATED_AT_ISO,
                "status": "Unset",
            }
            machine_generated = ["updatedAt"]
            for attr in machine_generated:
                self.assertIn(attr, result)
                del result[attr]
            self.assertDictEqual(expected, result)

            rv = c.patch(f"/projects/{PROJECT_ID}/experiments/{EXPERIMENT_ID}/operators/{OPERATOR_ID}", json={
                "dependencies": [OPERATOR_ID_3],
            })
            result = rv.get_json()
            expected = {
                "uuid": OPERATOR_ID,
                "experimentId": EXPERIMENT_ID,
                "componentId": COMPONENT_ID,
=======
                "taskId": TASK_ID,
>>>>>>> f5f72b54
                "dependencies": [OPERATOR_ID_3],
                "parameters": {"coef": 0.2},
                "positionX": 100.0,
                "positionY": 200.0,
                "createdAt": CREATED_AT_ISO,
                "status": "Unset",
            }
            machine_generated = ["updatedAt"]
            for attr in machine_generated:
                self.assertIn(attr, result)
                del result[attr]
            self.assertDictEqual(expected, result)

    def test_delete_operator(self):
        with app.test_client() as c:
            rv = c.delete(f"/projects/unk/experiments/{EXPERIMENT_ID}/operators/{OPERATOR_ID}")
            result = rv.get_json()
            expected = {"message": "The specified project does not exist"}
            self.assertDictEqual(expected, result)
            self.assertEqual(rv.status_code, 404)

            rv = c.delete(f"/projects/{PROJECT_ID}/experiments/unk/operators/{OPERATOR_ID}")
            result = rv.get_json()
            expected = {"message": "The specified experiment does not exist"}
            self.assertDictEqual(expected, result)
            self.assertEqual(rv.status_code, 404)

            rv = c.delete(f"/projects/{PROJECT_ID}/experiments/{EXPERIMENT_ID}/operators/unk")
            result = rv.get_json()
            expected = {"message": "The specified operator does not exist"}
            self.assertDictEqual(expected, result)
            self.assertEqual(rv.status_code, 404)

            rv = c.delete(f"/projects/{PROJECT_ID}/experiments/{EXPERIMENT_ID}/operators/{OPERATOR_ID}")
            result = rv.get_json()
            expected = {"message": "Operator deleted"}
            self.assertDictEqual(expected, result)<|MERGE_RESOLUTION|>--- conflicted
+++ resolved
@@ -79,44 +79,23 @@
         conn.execute(text)
 
         text = (
-<<<<<<< HEAD
-            f"INSERT INTO operators (uuid, experiment_id, component_id, parameters, created_at, updated_at) "
-            f"VALUES ('{OPERATOR_ID}', '{EXPERIMENT_ID}', '{COMPONENT_ID}', '{PARAMETERS_JSON}', '{CREATED_AT}', '{UPDATED_AT}')"
-=======
             f"INSERT INTO operators (uuid, experiment_id, task_id, parameters, position_x, position_y, created_at, updated_at) "
             f"VALUES ('{OPERATOR_ID_2}', '{EXPERIMENT_ID}', '{TASK_ID}', '{PARAMETERS_JSON}', '{POSITION_X}',"
             f" '{POSITION_X}', '{CREATED_AT}', '{UPDATED_AT}')"
->>>>>>> f5f72b54
-        )
-        conn.execute(text)
-
-        text = (
-<<<<<<< HEAD
-            f"INSERT INTO operators (uuid, experiment_id, component_id, parameters, created_at, updated_at) "
-            f"VALUES ('{OPERATOR_ID_2}', '{EXPERIMENT_ID}', '{COMPONENT_ID}', '{PARAMETERS_JSON}', '{CREATED_AT}', '{UPDATED_AT}')"
-=======
+        )
+        conn.execute(text)
+
+        text = (
             f"INSERT INTO operators (uuid, experiment_id, task_id, parameters, position_x, position_y, created_at, updated_at) "
             f"VALUES ('{OPERATOR_ID_3}', '{EXPERIMENT_ID}', '{TASK_ID}', '{PARAMETERS_JSON}',"
             f"'{POSITION_X}', '{POSITION_X}', '{CREATED_AT}', '{UPDATED_AT}')"
->>>>>>> f5f72b54
-        )
-        conn.execute(text)
-
-        text = (
-<<<<<<< HEAD
-            f"INSERT INTO operators (uuid, experiment_id, component_id, parameters, created_at, updated_at) "
-            f"VALUES ('{OPERATOR_ID_3}', '{EXPERIMENT_ID}', '{COMPONENT_ID}', '{PARAMETERS_JSON}', '{CREATED_AT}', '{UPDATED_AT}')"
-        )
-        conn.execute(text)
-
-        text = (
-            f"INSERT INTO operators (uuid, experiment_id, component_id, parameters, created_at, updated_at) "
-            f"VALUES ('{OPERATOR_ID_4}', '{EXPERIMENT_ID}', '{COMPONENT_ID}', '{PARAMETERS_JSON}', '{CREATED_AT}', '{UPDATED_AT}')"
-=======
+        )
+        conn.execute(text)
+
+        text = (
             f"INSERT INTO operators (uuid, experiment_id, task_id, parameters, position_x, position_y, created_at, updated_at) "
             f"VALUES ('{OPERATOR_ID_4}', '{EXPERIMENT_ID}', '{TASK_ID}', '{PARAMETERS_JSON}',"
             f"'{POSITION_X}', '{POSITION_X}', '{CREATED_AT}', '{UPDATED_AT}')"
->>>>>>> f5f72b54
         )
         conn.execute(text)
 
@@ -135,19 +114,12 @@
 
     def tearDown(self):
         conn = engine.connect()
-<<<<<<< HEAD
-        text = f"DELETE FROM dependencies WHERE operator_id = '{OPERATOR_ID}' OR operator_id = '{OPERATOR_ID_4}'"
-        conn.execute(text)
-
-        text = f"DELETE FROM operators WHERE experiment_id = '{EXPERIMENT_ID}'"
-=======
         text = f"DELETE FROM dependencies WHERE operator_id in" \
                f"(SELECT uuid  FROM operators where task_id = '{TASK_ID}')"
         conn.execute(text)
 
         text = f"DELETE FROM operators WHERE experiment_id in" \
                f"(SELECT uuid  FROM experiments where project_id = '{PROJECT_ID}')"
->>>>>>> f5f72b54
         conn.execute(text)
 
         text = f"DELETE FROM operators WHERE experiment_id in" \
@@ -229,13 +201,8 @@
             self.assertEqual(rv.status_code, 400)
 
             rv = c.post(f"/projects/{PROJECT_ID}/experiments/{EXPERIMENT_ID}/operators", json={
-<<<<<<< HEAD
-                "componentId": COMPONENT_ID,
-                "dependencies": "unk" #only lists are accepted
-=======
                 "taskId": TASK_ID,
                 "dependencies": "unk"  # only lists are accepted
->>>>>>> f5f72b54
             })
             result = rv.get_json()
             expected = {"message": "The specified dependencies are not valid."}
@@ -243,11 +210,7 @@
             self.assertEqual(rv.status_code, 400)
 
             rv = c.post(f"/projects/{PROJECT_ID}/experiments/{EXPERIMENT_ID}/operators", json={
-<<<<<<< HEAD
-                "componentId": COMPONENT_ID,
-=======
-                "taskId": TASK_ID,
->>>>>>> f5f72b54
+                "taskId": TASK_ID,
                 "dependencies": ["unk"]
             })
             result = rv.get_json()
@@ -256,22 +219,14 @@
             self.assertEqual(rv.status_code, 400)
 
             rv = c.post(f"/projects/{PROJECT_ID}/experiments/{EXPERIMENT_ID}/operators", json={
-<<<<<<< HEAD
-                "componentId": COMPONENT_ID,
-=======
                 "taskId": TASK_ID,
                 "positionX": 3.4,
                 "positionY": 5.9,
->>>>>>> f5f72b54
-            })
-            result = rv.get_json()
-            expected = {
-                "experimentId": EXPERIMENT_ID,
-<<<<<<< HEAD
-                "componentId": COMPONENT_ID,
-=======
-                "taskId": TASK_ID,
->>>>>>> f5f72b54
+            })
+            result = rv.get_json()
+            expected = {
+                "experimentId": EXPERIMENT_ID,
+                "taskId": TASK_ID,
                 "dependencies": [],
                 "parameters": {},
                 "positionX": 3.4,
@@ -293,11 +248,7 @@
             result = rv.get_json()
             expected = {
                 "experimentId": EXPERIMENT_ID,
-<<<<<<< HEAD
-                "componentId": COMPONENT_ID,
-=======
-                "taskId": TASK_ID,
->>>>>>> f5f72b54
+                "taskId": TASK_ID,
                 "dependencies": [],
                 "parameters": {"coef": 1.0},
                 "positionX": None,
@@ -356,31 +307,19 @@
                 del result[attr]
             self.assertDictEqual(expected, result)
 
-<<<<<<< HEAD
-            rv = c.post(f"/projects/{PROJECT_ID}/experiments/{EXPERIMENT_ID}/operators", json={
-                "componentId": COMPONENT_ID,
-                "dependencies": []
-=======
             # Test operator status Setted up with dataset task with param
             rv = c.post(f"/projects/{PROJECT_ID}/experiments/{EXPERIMENT_ID}/operators", json={
                 "taskId": TASK_DATASET_ID,
                 "parameters": {"dataset": 'iris.csv'}
->>>>>>> f5f72b54
-            })
-            result = rv.get_json()
-            expected = {
-                "experimentId": EXPERIMENT_ID,
-<<<<<<< HEAD
-                "componentId": COMPONENT_ID,
-                "dependencies": [],
-                "parameters": {},
-=======
+            })
+            result = rv.get_json()
+            expected = {
+                "experimentId": EXPERIMENT_ID,
                 "taskId": TASK_DATASET_ID,
                 "dependencies": [],
                 "parameters": {"dataset": 'iris.csv'},
                 "positionX": None,
                 "positionY": None,
->>>>>>> f5f72b54
                 "status": "Setted up",
             }
             # uuid, created_at, updated_at are machine-generated
@@ -391,10 +330,6 @@
                 del result[attr]
             self.assertDictEqual(expected, result)
 
-<<<<<<< HEAD
-
-=======
->>>>>>> f5f72b54
     def test_update_operator(self):
         with app.test_client() as c:
             rv = c.patch(f"/projects/unk/experiments/{EXPERIMENT_ID}/operators/{OPERATOR_ID}", json={})
@@ -450,13 +385,8 @@
             expected = {
                 "uuid": OPERATOR_ID,
                 "experimentId": EXPERIMENT_ID,
-<<<<<<< HEAD
-                "componentId": COMPONENT_ID,
-                "dependencies": [OPERATOR_ID_2],
-=======
                 "taskId": TASK_ID,
                 "dependencies": result['dependencies'],
->>>>>>> f5f72b54
                 "parameters": PARAMETERS,
                 "positionX": POSITION_X,
                 "positionY": POSITION_Y,
@@ -499,30 +429,8 @@
             expected = {
                 "uuid": OPERATOR_ID,
                 "experimentId": EXPERIMENT_ID,
-<<<<<<< HEAD
                 "componentId": COMPONENT_ID,
-                "dependencies": [OPERATOR_ID_2],
-                "parameters": {"coef": 0.2},
-                "createdAt": CREATED_AT_ISO,
-                "status": "Unset",
-            }
-            machine_generated = ["updatedAt"]
-            for attr in machine_generated:
-                self.assertIn(attr, result)
-                del result[attr]
-            self.assertDictEqual(expected, result)
-
-            rv = c.patch(f"/projects/{PROJECT_ID}/experiments/{EXPERIMENT_ID}/operators/{OPERATOR_ID}", json={
-                "dependencies": [OPERATOR_ID_3],
-            })
-            result = rv.get_json()
-            expected = {
-                "uuid": OPERATOR_ID,
-                "experimentId": EXPERIMENT_ID,
-                "componentId": COMPONENT_ID,
-=======
-                "taskId": TASK_ID,
->>>>>>> f5f72b54
+                "taskId": TASK_ID,
                 "dependencies": [OPERATOR_ID_3],
                 "parameters": {"coef": 0.2},
                 "positionX": 100.0,

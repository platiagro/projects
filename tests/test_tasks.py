# -*- coding: utf-8 -*-
from json import loads
import unittest
import unittest.mock as mock

from fastapi.testclient import TestClient

from projects import models
from projects.controllers import TaskController
from projects.api.main import app
from projects.database import session_scope
import tests.util as util

app.dependency_overrides[session_scope] = util.override_session_scope
TEST_CLIENT = TestClient(app)

HOST_URL = "http://ml-pipeline.kubeflow:8888"

TASK_ROUTE = "/tasks"
EXPERIMENT_IMAGE = "platiagro/platiagro-experiment-image:0.3.0"
DESCRIPTION = "LoremipsumdolorsitametconsecteturadipiscingelitInteerelitexauc\
                LoremipsumdolorsitametconsecteturadipiscingelitInteerelitexauc\
                LoremipsumdolorsitametconsecteturadipiscingelitInteerelitexauc\
                LoremipsumdolorsitametconsecteturadipiscingelitInteerelitexauc\
                LoremipsumdolorsitametconsecteturadipiscingelitInteerelitexauc\
                LoremipsumdolorsitametconsecteturadipiscingelitInteerelitexauc\
                LoremipsumdolorsitametconsecteturadipiscingelitInteerelitexauc"


class TestTasks(unittest.TestCase):
    maxDiff = None

    def setUp(self):
        """
        Sets up the test before running it.
        """
        util.create_mocks()

    def tearDown(self):
        """
        Deconstructs the test after running it.
        """
        util.delete_mocks()

    def test_list_tasks_no_args(self):
        """
        Should return an empty list.
        """
        rv = TEST_CLIENT.post("/tasks/list-tasks", json={})
        result = rv.json()

        expected = util.MOCK_TASK_LIST
        self.assertEqual(result, expected)
        self.assertEqual(rv.status_code, 200)

    def test_list_tasks_filter_name(self):
        """
        Should return a list of tasks sorted by name descending.
        """
        rv = TEST_CLIENT.post("/tasks/list-tasks", json={"filters": {"name": "task"}})
        result = rv.json()

        expected = util.MOCK_TASK_LIST
        self.assertEqual(result, expected)
        self.assertEqual(rv.status_code, 200)

    def test_list_tasks_with_forbidden_characters(self):
        """
        Should return http status 400 if task name contains any forbidden char
        """
        for char in util.FORBIDDEN_CHARACTERS_LIST:
            rv = TEST_CLIENT.post(
                "/tasks/list-tasks",
                json={"filters": {"name": char}},
            )
            result = rv.json()
            expected = {
                "code": "NotAllowedChar",
<<<<<<< HEAD
                "message": "Not allowed character used",
=======
                "message": "Character not Allowed",
>>>>>>> feb634a6
            }
            self.assertEqual(result, expected)
            self.assertEqual(rv.status_code, 400)

    def test_list_tasks_exceeded_amount_characters(self):
        """
        Should return http status 400 when task name has a exceeded amount of char .
        """
        rv = TEST_CLIENT.post(
            "/tasks/list-tasks",
            json={
                "filters": {
                    "name": "LoremipsumdolorsitametconsecteturadipiscingelitInteerelitexauc"
                }
            },
        )
        result = rv.json()
        expected = {
            "code": "ExceededCharQuantity",
            "message": "Exceeded maximum character quantity allowed",
        }
        self.assertEqual(result, expected)
        self.assertEqual(rv.status_code, 400)

    def test_list_tasks_order_name_asc(self):
        """
        Should return a list of tasks sorted by name ascending.
        """
        rv = TEST_CLIENT.post("/tasks/list-tasks", json={"order": "name asc"})
        result = rv.json()

        expected = util.MOCK_TASK_LIST
        self.assertEqual(result, expected)
        self.assertEqual(rv.status_code, 200)

    def test_list_tasks_order_name_desc(self):
        """
        Should return a list of tasks sorted by name descending.
        """
        rv = TEST_CLIENT.post("/tasks/list-tasks", json={"order": "name desc"})
        result = rv.json()

        expected = util.MOCK_TASK_LIST_SORTED_BY_NAME_DESC
        self.assertEqual(result, expected)
        self.assertEqual(rv.status_code, 200)

    def test_list_tasks_invalid_order_argument(self):
        """
        Should return a http error 400 and a message 'invalid order argument'.
        """
        rv = TEST_CLIENT.post("/tasks/list-tasks", json={"order": "name unk"})
        result = rv.json()

        expected = {
            "message": "Invalid order argument",
            "code": "InvalidOrderBy",
        }
        self.assertDictEqual(expected, result)
        self.assertEqual(rv.status_code, 400)

    def test_list_tasks_page_size_1_page_3(self):
        """
        Should return a list of tasks with one element.
        """
        rv = TEST_CLIENT.post("/tasks/list-tasks", json={"page": 3, "page_size": 1})
        result = rv.json()
        total = util.TestingSessionLocal().query(models.Task).count()
        expected = {"tasks": [util.MOCK_TASK_3], "total": total}
        self.assertEqual(result, expected)
        self.assertEqual(rv.status_code, 200)

    @mock.patch.object(TaskController, "background_tasks", new_callable=mock.PropertyMock, return_value=util.MOCK_BACKGROUND_TASKS)
    def test_create_task_empty_request_body_success(
        self,
        mock_background_tasks,
    ):
        """
        Should create task successfully.
        """
        rv = TEST_CLIENT.post(TASK_ROUTE, json={})
        self.assertEqual(rv.status_code, 200)

    def test_create_task_given_name_already_exists_error(self):
        """
        Should return http status 400 and a message 'a task with given name already exists'.
        """
        rv = TEST_CLIENT.post(TASK_ROUTE, json={"name": util.MOCK_TASK_NAME_1})
        result = rv.json()

        expected = {
            "message": "a task with that name already exists",
            "code": "TaskNameExists",
        }
        self.assertDictEqual(expected, result)
        self.assertEqual(rv.status_code, 400)

    def test_create_task_with_forbidden_characters(self):
        """
        Should return http status 400 if name contains any forbidden char.
        """
        for char in util.FORBIDDEN_CHARACTERS_LIST:
            rv = TEST_CLIENT.post(
                "/tasks",
                json={"name": char},
            )
            result = rv.json()
            expected = {
                "code": "NotAllowedChar",
<<<<<<< HEAD
                "message": "Not allowed character used",
=======
                "message": "Character not Allowed",
>>>>>>> feb634a6
            }
            self.assertEqual(result, expected)
            self.assertEqual(rv.status_code, 400)

    def test_create_task_exceeded_amount_characters(self):
        """
        Should return http status 400 when task name has a exceeded amount of char .
        """
        rv = TEST_CLIENT.post(
            "/tasks",
            json={
                "name": "LoremipsumdolorsitametconsecteturadipiscingelitInteerelitexauc"
            },
        )
        result = rv.json()
        expected = {
            "code": "ExceededCharQuantity",
            "message": "Exceeded maximum character quantity allowed",
        }
        self.assertEqual(result, expected)
        self.assertEqual(rv.status_code, 400)

    def test_create_task_exceeded_amount_characters_in_description(self):
        """
        Should return http status 400 when task description has a exceeded amount of char .
        """
        rv = TEST_CLIENT.post(
            "/tasks",
            json={
                "description": DESCRIPTION
            },
        )
        result = rv.json()
        expected = {
            "code": "ExceededCharQuantity",
            "message": "Exceeded maximum character quantity allowed",
        }
        self.assertEqual(result, expected)
        self.assertEqual(rv.status_code, 400)

    def test_create_task_exceeded_amount_characters_in_dataIn(self):
        """
        Should return http status 400 when task data_in has a exceeded amount of char .
        """
        rv = TEST_CLIENT.post(
            "/tasks",
            json={
                "dataIn": DESCRIPTION
            },
        )
        result = rv.json()
        expected = {
            "code": "ExceededCharQuantity",
            "message": "Exceeded maximum character quantity allowed",
        }
        self.assertEqual(result, expected)
        self.assertEqual(rv.status_code, 400)

    def test_create_task_exceeded_amount_characters_in_dataOut(self):
        """
        Should return http status 400 when task data_out has a exceeded amount of char .
        """
        rv = TEST_CLIENT.post(
            "/tasks",
            json={
                "dataIn": DESCRIPTION
            },
        )
        result = rv.json()
        expected = {
            "code": "ExceededCharQuantity",
            "message": "Exceeded maximum character quantity allowed",
        }
        self.assertEqual(result, expected)
        self.assertEqual(rv.status_code, 400)

    def test_create_task_exceeded_amount_tags(self):
        """
        Should return http status 400 when task has more tags than maximum allowed.
        """
        rv = TEST_CLIENT.post(
            "/tasks", json={"tags": ["tag1", "tag2", "tag3", "tag4", "tag5", "tag6"]}
        )
        result = rv.json()
        expected = {
            "code": "ExceededTagAmount",
            "message": "Tag quantity exceeded maximum allowed",
        }
        self.assertEqual(result, expected)
        self.assertEqual(rv.status_code, 400)

    def test_create_task_tags_with_forbidden_char(self):
        """
        Should return http status 400 when task tag has any forbidden char.
        """
        rv = TEST_CLIENT.post(
            "/tasks",
            json={
                "tags": [
                    "tag1",
                    "tag2",
                    "tag3",
                    "tag4",
                    "tag@",
                ]
            },
        )
        result = rv.json()
        expected = {
            "code": "NotAllowedChar",
<<<<<<< HEAD
            "message": "Not allowed character used",
=======
            "message": "Character not Allowed",
>>>>>>> feb634a6
        }
        self.assertEqual(result, expected)
        self.assertEqual(rv.status_code, 400)

    def test_create_task_exceeded_amount_characters_in_tag(self):
        """
        Should return http status 400 when task tag has a exceeded amount of char .
        """
        rv = TEST_CLIENT.post(
            "/tasks",
            json={
                "tags": [
                    "tag1",
                    "tag2",
                    "tag3",
                    "tag4",
                    "LoremipsumdolorsitametconsecteturadipiscingelitInteerelitexauc",
                ]
            },
        )
        result = rv.json()
        expected = {
            "code": "ExceededCharQuantity",
            "message": "Exceeded maximum character quantity allowed",
        }
        self.assertEqual(result, expected)
        self.assertEqual(rv.status_code, 400)

    def test_create_task_docs_not_invalid_url(self):
        """
        Should return http status 400 when task doc is not a valid url .
        """
        rv = TEST_CLIENT.post(
            "/tasks",
            json={"docs": "notAValidUrl"},
        )
        result = rv.json()
        expected = {"code": "NotValidUrl", "message": "Input is not a valid URL"}
        self.assertEqual(result, expected)
        self.assertEqual(rv.status_code, 400)

    def test_create_task_notebook_or_task_id_error(self):
        """
        Should return http status 400 and a message 'Either provide notebooks or a task to copy from'.
        """
        task_id = util.MOCK_UUID_1
        experiment_notebook = {
            "cells": [],
            "metadata": {},
            "nbformat": 4,
            "nbformat_minor": 4,
        }
        rv = TEST_CLIENT.post(
            TASK_ROUTE,
            json={
                "copyFrom": task_id,
                "experimentNotebook": experiment_notebook,
            },
        )
        result = rv.json()

        expected = {
            "message": "Either provide notebooks or a task to copy from",
            "code": "MissingRequiredNotebookOrTaskId",
        }
        self.assertDictEqual(expected, result)
        self.assertEqual(rv.status_code, 400)

    def test_create_task_invalid_task_id_error(self):
        """
        Should return http status 400 and a message 'source task does not exist'.
        """
        task_id = "unk"
        rv = TEST_CLIENT.post(
            TASK_ROUTE,
            json={
                "copyFrom": task_id,
            },
        )
        result = rv.json()

        expected = {
            "message": "source task does not exist",
            "code": "InvalidTaskId",
        }
        self.assertDictEqual(expected, result)
        self.assertEqual(rv.status_code, 400)

    def test_create_task_invalid_docker_image_error(self):
        """
        Should return http status 400 and a message 'invalid docker image name'.
        """
        docker_image = "unk"
        rv = TEST_CLIENT.post(
            TASK_ROUTE,
            json={
                "image": docker_image,
            },
        )
        result = rv.json()

        expected = {
            "message": "invalid docker image name",
            "code": "InvalidDockerImageName",
        }
        self.assertDictEqual(expected, result)
        self.assertEqual(rv.status_code, 400)

    @mock.patch.object(TaskController, "background_tasks", new_callable=mock.PropertyMock, return_value=util.MOCK_BACKGROUND_TASKS)
    def test_create_task_without_name_success(
        self,
        mock_background_tasks
    ):
        """
        Should create and return a task successfully. A task name is auto generated.
        """
        task_category = "DEFAULT"

        rv = TEST_CLIENT.post(TASK_ROUTE, json={"category": task_category})
        result = rv.json()

        expected = {
            "arguments": None,
            "category": "DEFAULT",
            "commands": None,
            "cpuLimit": "2000m",
            "cpuRequest": "100m",
            "createdAt": mock.ANY,
            "dataIn": None,
            "dataOut": None,
            "description": None,
            "docs": None,
            "hasNotebook": True,
            "image": models.task.TASK_DEFAULT_EXPERIMENT_IMAGE,
            "memoryLimit": models.task.TASK_DEFAULT_MEMORY_LIMIT,
            "memoryRequest": models.task.TASK_DEFAULT_MEMORY_REQUEST,
            "name": "Tarefa em branco - 1",
            "parameters": [],
            "readinessProbeInitialDelaySeconds": models.task.TASK_DEFAULT_READINESS_INITIAL_DELAY_SECONDS,
            "tags": ["DEFAULT"],
            "updatedAt": mock.ANY,
            "uuid": mock.ANY,
        }
        self.assertEqual(result, expected)
        self.assertEqual(rv.status_code, 200)

    @mock.patch.object(TaskController, "background_tasks", new_callable=mock.PropertyMock, return_value=util.MOCK_BACKGROUND_TASKS)
    def test_create_task_with_name_success(
        self,
        mock_background_tasks
    ):
        """
        Should create and return a task successfully.
        """
        task_name = "task_with_arbitrary_name"
        task_category = "DEFAULT"

        rv = TEST_CLIENT.post(
            TASK_ROUTE, json={"name": task_name, "category": task_category}
        )
        result = rv.json()

        expected = {
            "arguments": None,
            "category": "DEFAULT",
            "commands": None,
            "cpuLimit": models.task.TASK_DEFAULT_CPU_LIMIT,
            "cpuRequest": models.task.TASK_DEFAULT_CPU_REQUEST,
            "createdAt": mock.ANY,
            "dataIn": None,
            "dataOut": None,
            "description": None,
            "docs": None,
            "hasNotebook": True,
            "image": models.task.TASK_DEFAULT_EXPERIMENT_IMAGE,
            "memoryLimit": models.task.TASK_DEFAULT_MEMORY_LIMIT,
            "memoryRequest": models.task.TASK_DEFAULT_MEMORY_REQUEST,
            "name": task_name,
            "parameters": [],
            "readinessProbeInitialDelaySeconds": models.task.TASK_DEFAULT_READINESS_INITIAL_DELAY_SECONDS,
            "tags": ["DEFAULT"],
            "updatedAt": mock.ANY,
            "uuid": mock.ANY,
        }
        self.assertEqual(result, expected)
        self.assertEqual(rv.status_code, 200)

    @mock.patch.object(TaskController, "background_tasks", new_callable=mock.PropertyMock, return_value=util.MOCK_BACKGROUND_TASKS)
    def test_create_task_copy_from_success(
        self,
        mock_background_tasks
    ):
        """
        Should create and return a task successfully. A task name is auto generated.
        """
        task_id = util.MOCK_UUID_1

        rv = TEST_CLIENT.post(TASK_ROUTE, json={"copyFrom": task_id})
        result = rv.json()

        expected = {
            "arguments": None,
            "category": "DEFAULT",
            "commands": None,
            "cpuLimit": models.task.TASK_DEFAULT_CPU_LIMIT,
            "cpuRequest": models.task.TASK_DEFAULT_CPU_REQUEST,
            "createdAt": mock.ANY,
            "dataIn": None,
            "dataOut": None,
            "description": None,
            "docs": None,
            "hasNotebook": True,
            "image": models.task.TASK_DEFAULT_EXPERIMENT_IMAGE,
            "memoryLimit": models.task.TASK_DEFAULT_MEMORY_LIMIT,
            "memoryRequest": models.task.TASK_DEFAULT_MEMORY_REQUEST,
            "name": f"{util.MOCK_TASK_NAME_1} - Cópia - 1",
            "parameters": [],
            "readinessProbeInitialDelaySeconds": models.task.TASK_DEFAULT_READINESS_INITIAL_DELAY_SECONDS,
            "tags": ["DEFAULT"],
            "updatedAt": mock.ANY,
            "uuid": mock.ANY,
        }
        self.assertEqual(result, expected)
        self.assertEqual(rv.status_code, 200)

    @mock.patch.object(TaskController, "background_tasks", new_callable=mock.PropertyMock, return_value=util.MOCK_BACKGROUND_TASKS)
    def test_create_task_with_notebook_success(
        self,
        mock_background_tasks
    ):
        """
        Should create and return a task successfully.
        """
        rv = TEST_CLIENT.post(
            TASK_ROUTE,
            json={
                "experimentNotebook": util.MOCK_NOTEBOOK,
                "deploymentNotebook": util.MOCK_NOTEBOOK,
            },
        )
        result = rv.json()

        expected = {
            "arguments": None,
            "category": "DEFAULT",
            "commands": None,
            "cpuLimit": models.task.TASK_DEFAULT_CPU_LIMIT,
            "cpuRequest": models.task.TASK_DEFAULT_CPU_REQUEST,
            "createdAt": mock.ANY,
            "dataIn": None,
            "dataOut": None,
            "description": None,
            "docs": None,
            "hasNotebook": True,
            "image": models.task.TASK_DEFAULT_EXPERIMENT_IMAGE,
            "memoryLimit": models.task.TASK_DEFAULT_MEMORY_LIMIT,
            "memoryRequest": models.task.TASK_DEFAULT_MEMORY_REQUEST,
            "name": "Tarefa em branco - 1",
            "parameters": [],
            "readinessProbeInitialDelaySeconds": models.task.TASK_DEFAULT_READINESS_INITIAL_DELAY_SECONDS,
            "tags": ["DEFAULT"],
            "updatedAt": mock.ANY,
            "uuid": mock.ANY,
        }
        self.assertEqual(result, expected)
        self.assertEqual(rv.status_code, 200)

    def test_get_task_not_found(self):
        """
        Should return a http error 404 and a message 'specified task does not exist'.
        """
        task_id = "foo"

        rv = TEST_CLIENT.get(f"/tasks/{task_id}")
        result = rv.json()

        expected = {
            "message": "The specified task does not exist",
            "code": "TaskNotFound",
        }
        self.assertDictEqual(expected, result)
        self.assertEqual(rv.status_code, 404)

    def test_get_task_success(self):
        """
        Should return a task successfully.
        """
        task_id = util.MOCK_UUID_1

        rv = TEST_CLIENT.get(f"/tasks/{task_id}")
        result = rv.json()

        expected = util.MOCK_TASK_1
        self.assertEqual(result, expected)
        self.assertEqual(rv.status_code, 200)

    def test_update_task(self):
        """
        Should return a http error 404 and a message 'The specified task does not exist'.
        """
        rv = TEST_CLIENT.patch(
            "/tasks/foo",
            json={
                "name": "foo 2",
            },
        )
        result = rv.json()
        expected = {
            "message": "The specified task does not exist",
            "code": "TaskNotFound",
        }
        self.assertDictEqual(expected, result)
        self.assertEqual(rv.status_code, 404)

    def test_update_task_exists(self):
        """
        Should return a http error 400 and a message 'The task with that name already exists'.
        """
        task_id = util.MOCK_UUID_4

        rv = TEST_CLIENT.patch(
            f"/tasks/{task_id}",
            json={
                "name": "task-5",
            },
        )
        result = rv.json()
        expected = {
            "message": "a task with that name already exists",
            "code": "TaskNameExists",
        }
        self.assertDictEqual(expected, result)
        self.assertEqual(rv.status_code, 400)

    def test_update_task_invalid_category_error(self):
        """
        Should return a http error 400 and a message 'Invalid category. Choose any of {valid_str}'.
        """
        task_id = util.MOCK_UUID_4
        category = "unk"

        rv = TEST_CLIENT.patch(
            f"/tasks/{task_id}",
            json={
                "category": category,
            },
        )
        result = rv.json()
        valid_str = "DEFAULT,DATASETS,DESCRIPTIVE_STATISTICS,FEATURE_ENGINEERING,PREDICTOR,COMPUTER_VISION,NLP,MONITORING"
        expected = {
            "message": f"Invalid category. Choose any of {valid_str}",
            "code": "InvalidCategory",
        }
        self.assertDictEqual(expected, result)
        self.assertEqual(rv.status_code, 400)

    @mock.patch(
        "kubernetes.client.CoreV1Api",
        return_value=util.MOCK_CORE_V1_API,
    )
    @mock.patch(
        "kubernetes.client.CustomObjectsApi",
        return_value=util.MOCK_CUSTOM_OBJECTS_API,
    )
    @mock.patch(
        "kubernetes.config.load_kube_config",
    )
    def test_update_task_unk_tags(
        self,
        mock_config_load,
        mock_custom_objects_api,
        mock_core_v1_api
    ):
        """
        Should return a successfully updated task.
        """
        task_id = util.MOCK_UUID_5

        rv = TEST_CLIENT.patch(
            f"/tasks/{task_id}",
            json={
                "tags": ["UNK"],
            },
        )
        result = rv.json()
        expected = {
            "arguments": None,
            "category": "MONITORING",
            "commands": None,
            "cpuLimit": "2000m",
            "cpuRequest": "100m",
            "createdAt": mock.ANY,
            "dataIn": None,
            "dataOut": None,
            "description": None,
            "docs": None,
            "hasNotebook": False,
            "image": EXPERIMENT_IMAGE,
            "memoryLimit": "10Gi",
            "memoryRequest": "2Gi",
            "name": "task-5",
            "parameters": [],
            "readinessProbeInitialDelaySeconds": 60,
            "tags": ["UNK"],
            "updatedAt": mock.ANY,
            "uuid": "uuid-5",
        }
        self.assertDictEqual(expected, result)
        self.assertEqual(rv.status_code, 200)

    @mock.patch(
        "kubernetes.client.CoreV1Api",
        return_value=util.MOCK_CORE_V1_API,
    )
    @mock.patch(
        "kubernetes.client.CustomObjectsApi",
        return_value=util.MOCK_CUSTOM_OBJECTS_API,
    )
    @mock.patch(
        "kubernetes.config.load_kube_config",
    )
    def test_update_task_name(
        self,
        mock_config_load,
        mock_custom_objects_api,
        mock_core_v1_api,
    ):
        """
        Should return a successfully updated task.
        """
        task_id = util.MOCK_UUID_5
        rv = TEST_CLIENT.patch(
            f"/tasks/{task_id}",
            json={
                "name": "name foo",
            },
        )
        result = rv.json()
        expected = {
            "arguments": None,
            "category": "MONITORING",
            "commands": None,
            "cpuLimit": "2000m",
            "cpuRequest": "100m",
            "createdAt": mock.ANY,
            "dataIn": None,
            "dataOut": None,
            "description": None,
            "docs": None,
            "hasNotebook": False,
            "image": EXPERIMENT_IMAGE,
            "memoryLimit": "10Gi",
            "memoryRequest": "2Gi",
            "name": "name foo",
            "parameters": [],
            "readinessProbeInitialDelaySeconds": 60,
            "tags": [],
            "updatedAt": mock.ANY,
            "uuid": "uuid-5",
        }
        self.assertDictEqual(expected, result)
        self.assertEqual(rv.status_code, 200)

        mock_core_v1_api.assert_any_call()
        mock_custom_objects_api.assert_any_call(api_client=mock.ANY)
        mock_config_load.assert_any_call()

    @mock.patch(
        "kubernetes.client.CoreV1Api",
        return_value=util.MOCK_CORE_V1_API,
    )
    @mock.patch(
        "kubernetes.client.CustomObjectsApi",
        return_value=util.MOCK_CUSTOM_OBJECTS_API,
    )
    @mock.patch(
        "kubernetes.config.load_kube_config",
    )
    def test_update_task_tags(
        self,
        mock_config_load,
        mock_custom_objects_api,
        mock_core_v1_api
    ):
        """
        Should return a successfully updated task.
        """
        task_id = util.MOCK_UUID_5

        rv = TEST_CLIENT.patch(
            f"/tasks/{task_id}",
            json={
                "tags": ["FEATURE_ENGINEERING"],
            },
        )
        result = rv.json()
        expected = {
            "uuid": "uuid-5",
            "name": "task-5",
            "description": None,
            "commands": None,
            "cpuLimit": "2000m",
            "cpuRequest": "100m",
            "arguments": None,
            "category": "MONITORING",
            "tags": ["FEATURE_ENGINEERING"],
            "dataIn": None,
            "dataOut": None,
            "docs": None,
            "hasNotebook": False,
            "image": EXPERIMENT_IMAGE,
            "memoryLimit": "10Gi",
            "memoryRequest": "2Gi",
            "parameters": [],
            "readinessProbeInitialDelaySeconds": 60,
            "createdAt": mock.ANY,
        }
        machine_generated = ["updatedAt"]
        for attr in machine_generated:
            self.assertIn(attr, result)
            del result[attr]
        self.assertDictEqual(expected, result)
        self.assertEqual(rv.status_code, 200)

    @mock.patch(
        "kubernetes.client.CoreV1Api",
        return_value=util.MOCK_CORE_V1_API,
    )
    @mock.patch(
        "kubernetes.config.load_kube_config",
    )
    def test_update_task_experiment_notebook(
        self,
        mock_config_load,
        mock_core_v1_api,
    ):
        """
        Should return a successfully updated task experiment notebook.
        """
        task_id = util.MOCK_UUID_5

        rv = TEST_CLIENT.patch(
            f"/tasks/{task_id}",
            json={
                "experimentNotebook": loads(util.SAMPLE_NOTEBOOK),
            },
        )
        result = rv.json()
        expected = {
            "uuid": "uuid-5",
            "name": "task-5",
            "description": None,
            "commands": None,
            "arguments": None,
            "cpuLimit": "2000m",
            "cpuRequest": "100m",
            "category": "MONITORING",
            "tags": [],
            "dataIn": None,
            "dataOut": None,
            "docs": None,
            "hasNotebook": True,
            "image": EXPERIMENT_IMAGE,
            "memoryLimit": "10Gi",
            "memoryRequest": "2Gi",
            "parameters": [],
            "readinessProbeInitialDelaySeconds": 60,
            "createdAt": mock.ANY,
        }
        machine_generated = ["updatedAt"]
        for attr in machine_generated:
            self.assertIn(attr, result)
            del result[attr]
        self.assertDictEqual(expected, result)
        self.assertEqual(rv.status_code, 200)

        mock_core_v1_api.assert_any_call()
        mock_config_load.assert_any_call()

    @mock.patch(
        "kubernetes.client.CoreV1Api",
        return_value=util.MOCK_CORE_V1_API,
    )
    @mock.patch(
        "kubernetes.config.load_kube_config",
    )
    def test_update_task_deployment_notebook(self, mock_config_load, mock_core_v1_api):
        """
        Should return a successfully updated task deployment notebook.
        """
        task_id = util.MOCK_UUID_4

        rv = TEST_CLIENT.patch(
            f"/tasks/{task_id}",
            json={
                "deploymentNotebook": loads(util.SAMPLE_NOTEBOOK),
            },
        )
        result = rv.json()
        expected = {
            "uuid": "uuid-4",
            "name": "task-4",
            "description": None,
            "commands": None,
            "cpuLimit": "2000m",
            "cpuRequest": "100m",
            "arguments": None,
            "category": "DEFAULT",
            "tags": [],
            "dataIn": None,
            "dataOut": None,
            "docs": None,
            "hasNotebook": True,
            "image": EXPERIMENT_IMAGE,
            "memoryLimit": "10Gi",
            "memoryRequest": "2Gi",
            "parameters": [],
            "readinessProbeInitialDelaySeconds": 60,
            "createdAt": mock.ANY,
        }
        machine_generated = ["updatedAt"]
        for attr in machine_generated:
            self.assertIn(attr, result)
            del result[attr]
        self.assertDictEqual(expected, result)
        self.assertEqual(rv.status_code, 200)

        mock_core_v1_api.assert_any_call()
        mock_config_load.assert_any_call()

    def test_delete_task_not_found(self):
        """
        Should return a http error 404 and a message 'The specified task does not exist'.
        """
        task_id = "unk"

        rv = TEST_CLIENT.delete(f"/tasks/{task_id}")
        result = rv.json()

        expected = {
            "message": "The specified task does not exist",
            "code": "TaskNotFound",
        }
        self.assertDictEqual(expected, result)
        self.assertEqual(rv.status_code, 404)

    def test_delete_task_related_to_operator_error(self):
        """
        Should return a http error 403 and a message 'Task related to an operator'.
        """
        task_id = util.MOCK_UUID_1

        rv = TEST_CLIENT.delete(f"/tasks/{task_id}")
        result = rv.json()

        expected = {
            "message": "Task related to an operator",
            "code": "TaskProtectedFromDeletion",
        }
        self.assertDictEqual(expected, result)
        self.assertEqual(rv.status_code, 403)

    @mock.patch.object(TaskController, "background_tasks", new_callable=mock.PropertyMock, return_value=util.MOCK_BACKGROUND_TASKS)
    def test_delete_task_success(
        self,
        mock_background_tasks
    ):
        """
        Should delete task successfully.
        """
        task_id = util.MOCK_UUID_4

        rv = TEST_CLIENT.delete(f"/tasks/{task_id}")
        result = rv.json()

        expected = {"message": "Task deleted"}
        self.assertDictEqual(expected, result)

    @mock.patch(
        "kubernetes.client.CoreV1Api",
        return_value=util.MOCK_CORE_V1_API,
    )
    @mock.patch(
        "kubernetes.client.CustomObjectsApi",
        return_value=util.MOCK_CUSTOM_OBJECTS_API,
    )
    @mock.patch(
        "kubernetes.config.load_kube_config",
    )
    def test_update_task_invalid_name(
        self,
        mock_config_load,
        mock_custom_objects_api,
        mock_core_v1_api,
    ):
        """
        Should return a bad request exception.
        """
        task_id = util.MOCK_UUID_5
        rv = TEST_CLIENT.patch(
            f"/tasks/{task_id}",
            json={
                "name": "name * foo",
            },
        )
        result = rv.json()

        self.assertEqual(rv.status_code, 400)
        self.assertEqual(result["code"], "NotAllowedChar")

    @mock.patch(
        "kubernetes.client.CoreV1Api",
        return_value=util.MOCK_CORE_V1_API,
    )
    @mock.patch(
        "kubernetes.client.CustomObjectsApi",
        return_value=util.MOCK_CUSTOM_OBJECTS_API,
    )
    @mock.patch(
        "kubernetes.config.load_kube_config",
    )
    def test_update_task_invalid_description(
        self,
        mock_config_load,
        mock_custom_objects_api,
        mock_core_v1_api,
    ):
        """
        Should return a bad request exception.
        """
        task_id = util.MOCK_UUID_5
        rv = TEST_CLIENT.patch(
            f"/tasks/{task_id}",
            json={
                "description": DESCRIPTION,
            },
        )
        result = rv.json()

        self.assertEqual(rv.status_code, 400)
        self.assertEqual(result["code"], "ExceededCharQuantity")

    @mock.patch(
        "kubernetes.client.CoreV1Api",
        return_value=util.MOCK_CORE_V1_API,
    )
    @mock.patch(
        "kubernetes.client.CustomObjectsApi",
        return_value=util.MOCK_CUSTOM_OBJECTS_API,
    )
    @mock.patch(
        "kubernetes.config.load_kube_config",
    )
    def test_update_task_description(
        self,
        mock_config_load,
        mock_custom_objects_api,
        mock_core_v1_api,
    ):
        """
        Should return a bad request exception.
        """
        task_id = util.MOCK_UUID_5
        rv = TEST_CLIENT.patch(
            f"/tasks/{task_id}",
            json={
                "description": "valid description",
            },
        )

        self.assertEqual(rv.status_code, 200)<|MERGE_RESOLUTION|>--- conflicted
+++ resolved
@@ -76,11 +76,7 @@
             result = rv.json()
             expected = {
                 "code": "NotAllowedChar",
-<<<<<<< HEAD
-                "message": "Not allowed character used",
-=======
                 "message": "Character not Allowed",
->>>>>>> feb634a6
             }
             self.assertEqual(result, expected)
             self.assertEqual(rv.status_code, 400)
@@ -189,11 +185,7 @@
             result = rv.json()
             expected = {
                 "code": "NotAllowedChar",
-<<<<<<< HEAD
-                "message": "Not allowed character used",
-=======
                 "message": "Character not Allowed",
->>>>>>> feb634a6
             }
             self.assertEqual(result, expected)
             self.assertEqual(rv.status_code, 400)
@@ -304,11 +296,7 @@
         result = rv.json()
         expected = {
             "code": "NotAllowedChar",
-<<<<<<< HEAD
-            "message": "Not allowed character used",
-=======
             "message": "Character not Allowed",
->>>>>>> feb634a6
         }
         self.assertEqual(result, expected)
         self.assertEqual(rv.status_code, 400)

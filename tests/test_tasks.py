--- conflicted
+++ resolved
@@ -40,11 +40,7 @@
         """
         Should return an empty list.
         """
-<<<<<<< HEAD
-        rv = TEST_CLIENT.post("/tasks/listtasks", json={})
-=======
         rv = TEST_CLIENT.get(TASK_ROUTE)
->>>>>>> 461e6cd8
         result = rv.json()
 
         expected = util.MOCK_TASK_LIST
@@ -109,20 +105,7 @@
         self.assertEqual(result, expected)
         self.assertEqual(rv.status_code, 200)
 
-<<<<<<< HEAD
-    # @mock.patch(
-    #     "kfp.Client",
-    #     return_value=util.MOCK_KFP_CLIENT,
-    # )
-    @mock.patch.object(
-        TaskController,
-        "background_tasks",
-        new_callable=mock.PropertyMock,
-        return_value=util.MOCK_BACKGROUND_TASKS,
-    )
-=======
     @mock.patch.object(TaskController, "background_tasks", new_callable=mock.PropertyMock, return_value=util.MOCK_BACKGROUND_TASKS)
->>>>>>> 461e6cd8
     def test_create_task_empty_request_body_success(
         self,
         mock_background_tasks,
@@ -397,20 +380,8 @@
         self.assertDictEqual(expected, result)
         self.assertEqual(rv.status_code, 400)
 
-<<<<<<< HEAD
-    # @mock.patch(
-    #     "kfp.Client",
-    #     return_value=util.MOCK_KFP_CLIENT,
-    # )
-    @mock.patch.object(
-        TaskController,
-        "background_tasks",
-        new_callable=mock.PropertyMock,
-        return_value=util.MOCK_BACKGROUND_TASKS,
-    )
-=======
+
     @mock.patch.object(TaskController, "background_tasks", new_callable=mock.PropertyMock, return_value=util.MOCK_BACKGROUND_TASKS)
->>>>>>> 461e6cd8
     def test_create_task_without_name_success(
         self,
         mock_background_tasks
@@ -448,54 +419,8 @@
         self.assertEqual(result, expected)
         self.assertEqual(rv.status_code, 200)
 
-<<<<<<< HEAD
-        # mock_kfp_client.assert_any_call(host=HOST_URL)
-
-    # @mock.patch(
-    #     "kfp.Client",
-    #     return_value=util.MOCK_KFP_CLIENT,
-    # )
-    # # we will test those function by running them, not need to assert their result
-    # def test_task_creation_component_functions(self, mock_kfp_client):
-
-    #     task = util.TestingSessionLocal().query(models.Task).get(util.MOCK_UUID_6)
-    #     all_tasks = util.TestingSessionLocal().query(models.Task).all()
-
-    #     source_task = (
-    #         util.TestingSessionLocal().query(models.Task).get(util.MOCK_UUID_1)
-    #     )
-
-    #     make_task_creation_job(
-    #         task=task, all_tasks=all_tasks, namespace=KF_PIPELINES_NAMESPACE
-    #     )
-
-    #     # empty task case
-    #     create_init_task_container_op()
-
-    #     # copied task case
-    #     create_init_task_container_op(copy_from=source_task)
-
-    #     # task cnfig map creation
-    #     create_configmap_op(task=task, namespace=KF_PIPELINES_NAMESPACE, content="")
-
-    #     # notebook patching
-    #     patch_notebook_volume_mounts_op(
-    #         tasks=all_tasks, namespace=KF_PIPELINES_NAMESPACE
-    #     )
-
-    # @mock.patch(
-    #     "kfp.Client",
-    #     return_value=util.MOCK_KFP_CLIENT,
-    # )
-    @mock.patch.object(
-        TaskController,
-        "background_tasks",
-        new_callable=mock.PropertyMock,
-        return_value=util.MOCK_BACKGROUND_TASKS,
-    )
-=======
+
     @mock.patch.object(TaskController, "background_tasks", new_callable=mock.PropertyMock, return_value=util.MOCK_BACKGROUND_TASKS)
->>>>>>> 461e6cd8
     def test_create_task_with_name_success(
         self,
         mock_background_tasks
@@ -536,22 +461,8 @@
         self.assertEqual(result, expected)
         self.assertEqual(rv.status_code, 200)
 
-<<<<<<< HEAD
-        # mock_kfp_client.assert_any_call(host=HOST_URL)
-
-    # @mock.patch(
-    #     "kfp.Client",
-    #     return_value=util.MOCK_KFP_CLIENT,
-    # )
-    @mock.patch.object(
-        TaskController,
-        "background_tasks",
-        new_callable=mock.PropertyMock,
-        return_value=util.MOCK_BACKGROUND_TASKS,
-    )
-=======
+
     @mock.patch.object(TaskController, "background_tasks", new_callable=mock.PropertyMock, return_value=util.MOCK_BACKGROUND_TASKS)
->>>>>>> 461e6cd8
     def test_create_task_copy_from_success(
         self,
         mock_background_tasks
@@ -589,22 +500,8 @@
         self.assertEqual(result, expected)
         self.assertEqual(rv.status_code, 200)
 
-<<<<<<< HEAD
-        # mock_kfp_client.assert_any_call(host=HOST_URL)
-
-    # @mock.patch(
-    #     "kfp.Client",
-    #     return_value=util.MOCK_KFP_CLIENT,
-    # )
-    @mock.patch.object(
-        TaskController,
-        "background_tasks",
-        new_callable=mock.PropertyMock,
-        return_value=util.MOCK_BACKGROUND_TASKS,
-    )
-=======
+
     @mock.patch.object(TaskController, "background_tasks", new_callable=mock.PropertyMock, return_value=util.MOCK_BACKGROUND_TASKS)
->>>>>>> 461e6cd8
     def test_create_task_with_notebook_success(
         self,
         mock_background_tasks
@@ -1041,20 +938,8 @@
         self.assertDictEqual(expected, result)
         self.assertEqual(rv.status_code, 403)
 
-<<<<<<< HEAD
-    # @mock.patch(
-    #     "kfp.Client",
-    #     return_value=util.MOCK_KFP_CLIENT,
-    # )
-    @mock.patch.object(
-        TaskController,
-        "background_tasks",
-        new_callable=mock.PropertyMock,
-        return_value=util.MOCK_BACKGROUND_TASKS,
-    )
-=======
+
     @mock.patch.object(TaskController, "background_tasks", new_callable=mock.PropertyMock, return_value=util.MOCK_BACKGROUND_TASKS)
->>>>>>> 461e6cd8
     def test_delete_task_success(
         self,
         mock_background_tasks

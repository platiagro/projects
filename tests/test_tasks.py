--- conflicted
+++ resolved
@@ -244,10 +244,6 @@
     )
     # we will test those function by running them, not need to assert their result
     def test_task_creation_component_functions(self, mock_kfp_client):
-<<<<<<< HEAD
-=======
-        
->>>>>>> f51a76af
         task = util.TestingSessionLocal().query(models.Task).get(util.MOCK_UUID_6)
         all_tasks = util.TestingSessionLocal().query(models.Task).all()
         source_task = (
@@ -791,5 +787,9 @@
         self.assertDictEqual(expected, result)
 
     # we will test those function by running them, not need to assert their result
-    def test_deletion_component_functions_from(self,):
-        delete_volume_op(name=f"task-{util.MOCK_UUID_4}", namespace=KF_PIPELINES_NAMESPACE)+    def test_deletion_component_functions_from(
+        self,
+    ):
+        delete_volume_op(
+            name=f"task-{util.MOCK_UUID_4}", namespace=KF_PIPELINES_NAMESPACE
+        )
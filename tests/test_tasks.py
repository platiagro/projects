# -*- coding: utf-8 -*-
from json import dumps, loads
from unittest import TestCase

import requests
from fastapi.testclient import TestClient
from minio.error import BucketAlreadyOwnedByYou

from projects.api.main import app
from projects.controllers.utils import uuid_alpha
from projects.database import engine
from projects.jupyter import COOKIES, HEADERS, JUPYTER_ENDPOINT
from projects.object_storage import BUCKET_NAME, MINIO_CLIENT

TEST_CLIENT = TestClient(app)

TASK_ID = str(uuid_alpha())
NAME = "name foo"
DESCRIPTION = "long foo"
IMAGE = "platiagro/platiagro-experiment-image:0.2.0"
COMMANDS = ["CMD"]
COMMANDS_JSON = dumps(COMMANDS)
ARGUMENTS = ["ARG"]
ARGUMENTS_JSON = dumps(ARGUMENTS)
TAGS = ["PREDICTOR"]
TAGS_JSON = dumps(TAGS)
EXPERIMENT_NOTEBOOK_PATH = None
DEPLOYMENT_NOTEBOOK_PATH = None
IS_DEFAULT = False
PARAMETERS = [{"default": True, "name": "shuffle", "type": "boolean"}]
CREATED_AT = "2000-01-01 00:00:00"
CREATED_AT_ISO = "2000-01-01T00:00:00"
UPDATED_AT = "2000-01-01 00:00:00"
UPDATED_AT_ISO = "2000-01-01T00:00:00"
SAMPLE_NOTEBOOK = '{"cells":[{"cell_type":"code","execution_count":null,"metadata":{"tags":["parameters"]},"outputs":[],"source":["shuffle = True #@param {type: \\"boolean\\"}"]}],"metadata":{"kernelspec":{"display_name":"Python 3","language":"python","name":"python3"},"language_info":{"codemirror_mode":{"name":"ipython","version":3},"file_extension":".py","mimetype":"text/x-python","name":"python","nbconvert_exporter":"python","pygments_lexer":"ipython3","version":"3.6.9"}},"nbformat":4,"nbformat_minor":4}'

TASK_ID_2 = str(uuid_alpha())

PROJECT_ID = str(uuid_alpha())

EXPERIMENT_ID = str(uuid_alpha())
POSITION = 0

OPERATOR_ID = str(uuid_alpha())
PARAMETERS = {"coef": 0.1}
PARAMETERS_JSON = dumps(PARAMETERS)
POSITION_X = 0
POSITION_Y = 0
DEPENDENCIES_OP_ID = [OPERATOR_ID]
DEPENDENCIES_OP_ID_JSON = dumps(DEPENDENCIES_OP_ID)



class TestTasks(TestCase):
    def setUp(self):
        self.maxDiff = None
        conn = engine.connect()
        text = (
            f"INSERT INTO tasks (uuid, name, description, image, commands, arguments, tags, parameters, "
            f"experiment_notebook_path, deployment_notebook_path, cpu_limit, cpu_request, memory_limit, memory_request, "
            f"readiness_probe_initial_delay_seconds, is_default, created_at, updated_at) "
            f"VALUES (%s, %s, %s, %s, %s, %s, %s, %s, %s, %s, %s, %s, %s, %s, %s, %s, %s, %s)"
        )
        conn.execute(text, (TASK_ID, NAME, DESCRIPTION, IMAGE, COMMANDS_JSON, ARGUMENTS_JSON, TAGS_JSON, dumps([]),
                            EXPERIMENT_NOTEBOOK_PATH, DEPLOYMENT_NOTEBOOK_PATH, "100m", "100m", "1Gi", "1Gi", 300, 0, CREATED_AT, UPDATED_AT,))

        text = (
            f"INSERT INTO tasks (uuid, name, description, image, commands, arguments, tags, parameters, "
            f"experiment_notebook_path, deployment_notebook_path, cpu_limit, cpu_request, memory_limit, memory_request, "
            f"readiness_probe_initial_delay_seconds, is_default, created_at, updated_at) "
            f"VALUES (%s, %s, %s, %s, %s, %s, %s, %s, %s, %s, %s, %s, %s, %s, %s, %s, %s, %s)"
        )
        conn.execute(text, (TASK_ID_2, 'foo 2', DESCRIPTION, IMAGE, COMMANDS_JSON, ARGUMENTS_JSON, TAGS_JSON,
                            dumps([]), EXPERIMENT_NOTEBOOK_PATH, DEPLOYMENT_NOTEBOOK_PATH, "100m", "100m", "1Gi", "1Gi", 300, 0, CREATED_AT, UPDATED_AT,))

        text = (
            f"INSERT INTO projects (uuid, name, created_at, updated_at) "
            f"VALUES (%s, %s, %s, %s)"
        )
        conn.execute(text, (PROJECT_ID, NAME, CREATED_AT, UPDATED_AT,))

        text = (
            f"INSERT INTO experiments (uuid, name, project_id, position, is_active, created_at, updated_at) "
            f"VALUES (%s, %s, %s, %s, %s, %s, %s)"
        )
        conn.execute(text, (EXPERIMENT_ID, NAME, PROJECT_ID, POSITION, 1, CREATED_AT, UPDATED_AT,))

        text = (
            f"INSERT INTO operators (uuid, name, status, status_message, experiment_id, task_id, parameters, position_x, position_y, dependencies, created_at, updated_at) "
            f"VALUES (%s, %s, %s, %s, %s, %s, %s, %s, %s, %s, %s, %s)"
        )
        conn.execute(text, (OPERATOR_ID, None, "Unset", None, EXPERIMENT_ID, TASK_ID, PARAMETERS_JSON, POSITION_X,
                            POSITION_Y, DEPENDENCIES_OP_ID_JSON, CREATED_AT, UPDATED_AT,))
        conn.close()

    def tearDown(self):
        conn = engine.connect()
        text = f"DELETE FROM operators WHERE uuid = '{OPERATOR_ID}'"
        conn.execute(text)

        conn = engine.connect()
        text = f"DELETE FROM experiments WHERE uuid = '{EXPERIMENT_ID}'"
        conn.execute(text)

        conn = engine.connect()
        text = f"DELETE FROM projects WHERE uuid = '{PROJECT_ID}'"
        conn.execute(text)

        conn = engine.connect()
        text = f"DELETE FROM tasks WHERE uuid in ('{TASK_ID}', '{TASK_ID_2}')"
        conn.execute(text)

        conn = engine.connect()
        text = "DELETE FROM tasks WHERE name LIKE '%%test%%'"
        conn.execute(text)

        conn.close()

    def test_list_tasks(self):
        rv = TEST_CLIENT.get("/tasks")
        result = rv.json()
        self.assertIsInstance(result["tasks"], list)
        self.assertIsInstance(result["total"], int)
        self.assertEqual(rv.status_code, 200)

        rv = TEST_CLIENT.get("/tasks?order=uuid asc")
        result = rv.json()
        self.assertIsInstance(result["tasks"], list)
        self.assertIsInstance(result["total"], int)
        self.assertEqual(rv.status_code, 200)

        rv = TEST_CLIENT.get("/tasks?order=uuid desc")
        result = rv.json()
        self.assertIsInstance(result["tasks"], list)
        self.assertIsInstance(result["total"], int)
        self.assertEqual(rv.status_code, 200)

        rv = TEST_CLIENT.get("/tasks?page=1&order=uuid asc")
        result = rv.json()
        self.assertIsInstance(result["tasks"], list)
        self.assertIsInstance(result["total"], int)
        self.assertEqual(rv.status_code, 200)

        rv = TEST_CLIENT.get(f"/tasks?name={NAME}&page=1&order=uuid asc")
        result = rv.json()
        self.assertIsInstance(result["tasks"], list)
        self.assertIsInstance(result["total"], int)
        self.assertEqual(rv.status_code, 200)

        rv = TEST_CLIENT.get(f"/tasks?name={NAME}&page=1&page_size=10&order=name desc")
        result = rv.json()
        self.assertIsInstance(result["tasks"], list)
        self.assertIsInstance(result["total"], int)
        self.assertEqual(rv.status_code, 200)

        rv = TEST_CLIENT.get(f"/tasks?order=foo")
        result = rv.json()
        expected = {"message": "Invalid order argument"}
        self.assertDictEqual(expected, result)
        self.assertEqual(rv.status_code, 400)

        rv = TEST_CLIENT.get(f"/tasks?order=foo bar")
        result = rv.json()
        expected = {"message": "Invalid order argument"}
        self.assertDictEqual(expected, result)
        self.assertEqual(rv.status_code, 400)

    def test_create_task(self):
<<<<<<< HEAD
=======
        # when name is missing
        # should raise bad request
        rv = TEST_CLIENT.post("/tasks", json={})
        result = rv.json()
        self.assertEqual(rv.status_code, 422)

>>>>>>> 28e64b03
        # when invalid tag is sent
        # should raise bad request
        rv = TEST_CLIENT.post("/tasks", json={
            "name": "test",
            "description": "long test",
            "tags": ["UNK"],
            "copyFrom": TASK_ID,
        })
        result = rv.json()
        self.assertEqual(rv.status_code, 400)

        # Passing the name null
        rv = TEST_CLIENT.post("/tasks", json={
            "description": "test without the name"
        })
        result = rv.json()
        expected = {
            "name": "Tarefa em branco - 2",
            "description": "test without the name",
            "tags": [
                "DEFAULT"
            ]
        }
        machine_generated = [
            "uuid",
            "commands",
            "arguments",
            "parameters",
            "createdAt",
            "updatedAt",
        ]
        for attr in machine_generated:
            self.assertIn(attr, result)
            del result[attr]
        self.assertEqual(rv.status_code, 200)
        self.assertDictEqual(expected, result)

        rv = TEST_CLIENT.post("/tasks", json={})
        result = rv.json()
        self.assertEqual(rv.status_code, 200)

        # task name already exists
        rv = TEST_CLIENT.post("/tasks", json={
            "name": "name foo",
        })
        result = rv.json()
        expected = {"message": "a task with that name already exists"}
        self.assertDictEqual(expected, result)
        self.assertEqual(rv.status_code, 400)

        # when copyFrom and experimentNotebook/deploymentNotebook are sent
        # should raise bad request
        rv = TEST_CLIENT.post("/tasks", json={
            "name": "test",
            "description": "long test",
            "tags": TAGS,
            "copyFrom": TASK_ID,
            "experimentNotebook": loads(SAMPLE_NOTEBOOK),
            "deploymentNotebook": loads(SAMPLE_NOTEBOOK),
        })
        result = rv.json()
        expected = {"message": "Either provide notebooks or a task to copy from"}
        self.assertDictEqual(expected, result)
        self.assertEqual(rv.status_code, 400)

        # when copyFrom uuid does not exist
        # should raise bad request
        rv = TEST_CLIENT.post("/tasks", json={
            "name": "test copyFrom uuid does not exist ",
            "description": "long test",
            "tags": TAGS,
            "copyFrom": "unk",
        })
        result = rv.json()
        expected = {"message": "source task does not exist"}
        self.assertDictEqual(expected, result)
        self.assertEqual(rv.status_code, 400)

        # when neither copyFrom nor experimentNotebook/deploymentNotebook are sent
        # should create a task using an empty template notebook
        rv = TEST_CLIENT.post("/tasks", json={
            "name": "test create a task using an empty template notebook",
            "description": "long test",
        })
        result = rv.json()
        expected = {
            "name": "test create a task using an empty template notebook",
            "description": "long test",
            "tags": ["DEFAULT"],
            "parameters": [],
        }
        # uuid, commands, experiment_notebook_path, deployment_notebook_path, created_at, updated_at
        # are machine-generated we assert they exist, but we don't assert their values
        machine_generated = [
            "uuid",
            "commands",
            "arguments",
            "createdAt",
            "updatedAt",
        ]
        for attr in machine_generated:
            self.assertIn(attr, result)
            del result[attr]
        self.assertDictEqual(expected, result)
        self.assertEqual(rv.status_code, 200)

        # when copyFrom is sent
        # should create a task copying notebooks from copyFrom
        rv = TEST_CLIENT.post("/tasks", json={
            "name": "test copy",
            "description": "long test",
            "tags": TAGS,
            "copyFrom": TASK_ID,
        })
        result = rv.json()
        expected = {
            "name": "test copy",
            "description": "long test",
            "tags": TAGS,
            "parameters": [],
        }
        machine_generated = [
            "uuid",
            "commands",
            "arguments",
            "createdAt",
            "updatedAt",
        ]
        for attr in machine_generated:
            self.assertIn(attr, result)
            del result[attr]
        self.assertDictEqual(expected, result)
        self.assertEqual(rv.status_code, 200)

        # when experimentNotebook and deploymentNotebook are sent
        # should create a task using their values as source
        rv = TEST_CLIENT.post("/tasks", json={
            "name": "test",
            "description": "long test",
            "tags": TAGS,
            "experimentNotebook": loads(SAMPLE_NOTEBOOK),
            "deploymentNotebook": loads(SAMPLE_NOTEBOOK),
        })
        result = rv.json()
        expected = {
            "name": "test",
            "description": "long test",
            "tags": TAGS,
            "parameters": [],
        }
        machine_generated = [
            "uuid",
            "commands",
            "arguments",
            "createdAt",
            "updatedAt",
        ]
        for attr in machine_generated:
            self.assertIn(attr, result)
            del result[attr]
        self.assertDictEqual(expected, result)
        self.assertEqual(rv.status_code, 200)

        # when image and commands are sent
        # should create a task using their values as source
        rv = TEST_CLIENT.post("/tasks", json={
            "name": "test tasks with image and command",
            "description": "long test",
            "image": IMAGE,
            "commands": COMMANDS,
            "arguments": ARGUMENTS,
            "tags": TAGS
        })
        result = rv.json()
        expected = {
            "name": "test tasks with image and command",
            "description": "long test",
            "commands": COMMANDS,
            "arguments": ARGUMENTS,
            "tags": TAGS,
            "parameters": [],
        }
        machine_generated = [
            "uuid",
            "createdAt",
            "updatedAt",
        ]
        for attr in machine_generated:
            self.assertIn(attr, result)
            del result[attr]
        self.assertDictEqual(expected, result)
        self.assertEqual(rv.status_code, 200)

        # when image is invalid should receive bad request
        rv = TEST_CLIENT.post("/tasks", json={
            "name": "test invalid image name",
            "image": "invalid name",
        })
        result = rv.json()
        expected = {"message": "invalid docker image name"}
        self.assertDictEqual(expected, result)
        self.assertEqual(rv.status_code, 400)

        # dataset task that has null notebooks
        rv = TEST_CLIENT.post("/tasks", json={
            "name": "test fake dataset task",
            "tags": ["DATASETS"],
            "image": IMAGE,
        })
        result = rv.json()
        expected = {
            "name": "test fake dataset task",
            "description": None,
            "tags": ["DATASETS"],
            "parameters": [],
        }
        machine_generated = [
            "uuid",
            "createdAt",
            "updatedAt",
            "commands",
            "arguments",
        ]
        for attr in machine_generated:
            self.assertIn(attr, result)
            del result[attr]
        self.assertDictEqual(expected, result)
        self.assertEqual(rv.status_code, 200)

    def test_get_task(self):
        rv = TEST_CLIENT.get("/tasks/foo")
        result = rv.json()
        expected = {"message": "The specified task does not exist"}
        self.assertDictEqual(expected, result)
        self.assertEqual(rv.status_code, 404)

        rv = TEST_CLIENT.get(f"/tasks/{TASK_ID}")
        result = rv.json()
        expected = {
            "uuid": TASK_ID,
            "name": "name foo",
            "description": DESCRIPTION,
            "commands": COMMANDS,
            "arguments": ARGUMENTS,
            "tags": TAGS,
            "parameters": [],
            "createdAt": CREATED_AT_ISO,
            "updatedAt": UPDATED_AT_ISO,
        }
        self.assertDictEqual(expected, result)
        self.assertEqual(rv.status_code, 200)

    def test_update_task(self):
        # task none
        rv = TEST_CLIENT.patch("/tasks/foo", json={
            "name": "foo 2",
        })
        result = rv.json()
        expected = {"message": "The specified task does not exist"}
        self.assertDictEqual(expected, result)
        self.assertEqual(rv.status_code, 404)

        # task name already exists
        rv = TEST_CLIENT.patch(f"/tasks/{TASK_ID}", json={
            "name": "foo 2",
        })
        result = rv.json()
        expected = {"message": "a task with that name already exists"}
        self.assertDictEqual(expected, result)
        self.assertEqual(rv.status_code, 400)

        # invalid tags
        rv = TEST_CLIENT.patch(f"/tasks/{TASK_ID}", json={
            "tags": ["UNK"],
        })
        result = rv.json()
        self.assertEqual(rv.status_code, 400)

        # update task using the same name
        rv = TEST_CLIENT.patch(f"/tasks/{TASK_ID}", json={
            "name": "name foo",
        })
        result = rv.json()
        self.assertEqual(rv.status_code, 200)

        # update task name
        rv = TEST_CLIENT.patch(f"/tasks/{TASK_ID}", json={
            "name": "new name foo",
        })
        result = rv.json()
        expected = {
            "uuid": TASK_ID,
            "name": "new name foo",
            "description": DESCRIPTION,
            "commands": COMMANDS,
            "arguments": ARGUMENTS,
            "tags": TAGS,
            "parameters": [],
            "createdAt": CREATED_AT_ISO,
        }
        machine_generated = ["updatedAt"]
        for attr in machine_generated:
            self.assertIn(attr, result)
            del result[attr]
        self.assertDictEqual(expected, result)
        self.assertEqual(rv.status_code, 200)

        # update task tags
        rv = TEST_CLIENT.patch(f"/tasks/{TASK_ID}", json={
            "tags": ["FEATURE_ENGINEERING"],
        })
        result = rv.json()
        expected = {
            "uuid": TASK_ID,
            "name": "new name foo",
            "description": DESCRIPTION,
            "commands": COMMANDS,
            "arguments": ARGUMENTS,
            "tags": ["FEATURE_ENGINEERING"],
            "parameters": [],
            "createdAt": CREATED_AT_ISO,
        }
        machine_generated = ["updatedAt"]
        for attr in machine_generated:
            self.assertIn(attr, result)
            del result[attr]
        self.assertDictEqual(expected, result)
        self.assertEqual(rv.status_code, 200)

        # update task experiment notebook
        rv = TEST_CLIENT.patch(f"/tasks/{TASK_ID}", json={
            "experimentNotebook": loads(SAMPLE_NOTEBOOK),
        })
        result = rv.json()
        expected = {
            "uuid": TASK_ID,
            "name": "new name foo",
            "description": DESCRIPTION,
            "commands": COMMANDS,
            "arguments": ARGUMENTS,
            "tags": ["FEATURE_ENGINEERING"],
            "parameters": [],
            "createdAt": CREATED_AT_ISO,
        }
        machine_generated = ["updatedAt"]
        for attr in machine_generated:
            self.assertIn(attr, result)
            del result[attr]
        self.assertDictEqual(expected, result)
        self.assertEqual(rv.status_code, 200)

        # update task deployment notebook
        rv = TEST_CLIENT.patch(f"/tasks/{TASK_ID}", json={
            "deploymentNotebook": loads(SAMPLE_NOTEBOOK),
        })
        result = rv.json()
        expected = {
            "uuid": TASK_ID,
            "name": "new name foo",
            "description": DESCRIPTION,
            "commands": COMMANDS,
            "arguments": ARGUMENTS,
            "tags": ["FEATURE_ENGINEERING"],
            "parameters": [],
            "createdAt": CREATED_AT_ISO,
        }
        machine_generated = ["updatedAt"]
        for attr in machine_generated:
            self.assertIn(attr, result)
            del result[attr]
        self.assertDictEqual(expected, result)
        self.assertEqual(rv.status_code, 200)

    def test_delete_task(self):
        # task is none
        rv = TEST_CLIENT.delete("/tasks/unk")
        result = rv.json()
        expected = {"message": "The specified task does not exist"}
        self.assertDictEqual(expected, result)
        self.assertEqual(rv.status_code, 404)

        # task is related to an operator
        rv = TEST_CLIENT.delete(f"/tasks/{TASK_ID}")
        result = rv.json()
        expected = {"message": "Task related to an operator"}
        self.assertDictEqual(expected, result)
        self.assertEqual(rv.status_code, 403)

        # jupyter file is none
        rv = TEST_CLIENT.delete(f"/tasks/{TASK_ID_2}")
        result = rv.json()
        expected = {"message": "Task deleted"}
        self.assertDictEqual(expected, result)
        self.assertEqual(rv.status_code, 200)<|MERGE_RESOLUTION|>--- conflicted
+++ resolved
@@ -166,15 +166,6 @@
         self.assertEqual(rv.status_code, 400)
 
     def test_create_task(self):
-<<<<<<< HEAD
-=======
-        # when name is missing
-        # should raise bad request
-        rv = TEST_CLIENT.post("/tasks", json={})
-        result = rv.json()
-        self.assertEqual(rv.status_code, 422)
-
->>>>>>> 28e64b03
         # when invalid tag is sent
         # should raise bad request
         rv = TEST_CLIENT.post("/tasks", json={
